import BN from 'bn.js';

export interface Marketplace {
  subdomain: string
  name: string
  description: string
  logoUrl: string
  bannerUrl: string
  auctionHouse: AuctionHouse
  ownerAddress: string
  creators: MarketplaceCreator[]
}

interface GraphQLObject {
  __typename: string
}

export interface MarketplaceCreator {
<<<<<<< HEAD
  creatorAddress: string
  storeConfigAddress: string
=======
  creatorAddress: string,
  storeConfigAddress: string;
>>>>>>> c5934afe
}

export interface AuctionHouse {
  address: string
  treasuryMint: string
  auctionHouseTreasury: string
  treasuryWithdrawalDestination: string
  feeWithdrawalDestination: string
  authority: string
  creator: string
  auctionHouseFeeAccount: string
  bump: number
  treasuryBump: number
  feePayerBump: number
  sellerFeeBasisPoints: number
  requiresSignOff: boolean
  canChangeSalePrice: boolean
}

export interface AttributeVariant {
  name: string
  count: number
}

export interface AttributeGroup {
  name: string
  variants: AttributeVariant[]
}

export interface Creator {
  addresss: string
  attributeGroups: AttributeGroup[]
}

export interface NftAttribute {
  value: string
  traitType: string
}

export interface UserWallet {
  address: string
}

interface AddressKeyType {
  [address: string]: string
}

export type KeyType = AddressKeyType

export interface Listing {
  address: string
  auctionHouse: string
  bookkepper: string
  seller: string
  metadata: string
  purchaseReceipt: string
  price: BN
  tokenSize: number
  bump: number
  tradeState: string
  tradeStateBump: number
  createdAt: string
  canceledAt: string
}

export interface Offer {
<<<<<<< HEAD
  address: string
  buyer: string
  price: number
  createdAt: string
  auctionHouse: string
=======
  address: string;
  buyer: string;
  price: BN;
  createdAt: string;
  auctionHouse: string;
  tradeState: string;
>>>>>>> c5934afe
}

export interface Nft extends KeyType {
  name: string
  address: string
  description: string
  image: string
  sellerFeeBasisPoints: number
  mintAddress: string
  attributes: NftAttribute[]
  creators: UserWallet[]
  owner: UserWallet
  listings: Listing[]
  offers: Offer[]
}

export interface AttributeFilter {
  traitType: string
  values: string[]
}

export enum PresetNftFilter {
  All = 'All',
  Listed = 'Listed',
  Owned = 'Owned',
}

export interface Viewer extends GraphQLObject {
  id: string
  balance: number
}

export enum PresetEditFilter {
  Marketplace = 'Marketplace',
  Creators = 'Creators',
}<|MERGE_RESOLUTION|>--- conflicted
+++ resolved
@@ -1,4 +1,4 @@
-import BN from 'bn.js';
+import BN from 'bn.js'
 
 export interface Marketplace {
   subdomain: string
@@ -16,13 +16,8 @@
 }
 
 export interface MarketplaceCreator {
-<<<<<<< HEAD
   creatorAddress: string
   storeConfigAddress: string
-=======
-  creatorAddress: string,
-  storeConfigAddress: string;
->>>>>>> c5934afe
 }
 
 export interface AuctionHouse {
@@ -89,20 +84,12 @@
 }
 
 export interface Offer {
-<<<<<<< HEAD
   address: string
   buyer: string
-  price: number
+  price: BN
   createdAt: string
   auctionHouse: string
-=======
-  address: string;
-  buyer: string;
-  price: BN;
-  createdAt: string;
-  auctionHouse: string;
-  tradeState: string;
->>>>>>> c5934afe
+  tradeState: string
 }
 
 export interface Nft extends KeyType {
