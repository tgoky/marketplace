import BN from 'bn.js'

export interface Marketplace {
  subdomain: string
  name: string
  description: string
  logoUrl: string
  bannerUrl: string
  auctionHouse: AuctionHouse
  ownerAddress: string
  creators: MarketplaceCreator[]
}

interface GraphQLObject {
  __typename: string
}

export interface MarketplaceCreator {
  creatorAddress: string
  storeConfigAddress: string
  preview: Nft[]
}

export interface AuctionHouse {
  address: string
  treasuryMint: string
  auctionHouseTreasury: string
  treasuryWithdrawalDestination: string
  feeWithdrawalDestination: string
  authority: string
  creator: string
  auctionHouseFeeAccount: string
  bump: number
  treasuryBump: number
  feePayerBump: number
  sellerFeeBasisPoints: number
  requiresSignOff: boolean
  canChangeSalePrice: boolean
}

export interface AttributeVariant {
  name: string
  count: number
}

export interface AttributeGroup {
  name: string
  variants: AttributeVariant[]
}

export interface Creator {
  address: string
  attributeGroups: AttributeGroup[]
}

export interface NftAttribute {
  value: string
  traitType: string
}

export interface UserWallet {
  address: string
}

interface AddressKeyType {
  [address: string]: string
}

export type KeyType = AddressKeyType

export interface Listing {
  address: string
  auctionHouse: string
  bookkepper: string
  seller: string
  metadata: string
  purchaseReceipt: string
  price: BN
  tokenSize: number
  bump: number
  tradeState: string
  tradeStateBump: number
  createdAt: string
  canceledAt: string
}

export interface Offer {
  address: string
  buyer: string
  price: BN
  createdAt: string
  auctionHouse: string
  tradeState: string
}

export interface Nft extends KeyType {
  name: string
  address: string
  description: string
  image: string
  sellerFeeBasisPoints: number
  mintAddress: string
  attributes: NftAttribute[]
  creators: UserWallet[]
  owner: UserWallet
  listings: Listing[]
  offers: Offer[]
}

export interface AttributeFilter {
  traitType: string
  values: string[]
}

export enum PresetNftFilter {
  All = 'All',
  Listed = 'Listed',
  Owned = 'Owned',
}

export interface Viewer extends GraphQLObject {
  id: string
  balance: number
}

<<<<<<< HEAD
export interface Activity {
  event: string
  fromWallet: string
  toWallet?: string
  price: BN
  createdAt: string
=======
export enum PresetEditFilter {
  Marketplace = 'Marketplace',
  Creators = 'Creators',
>>>>>>> 007d5bbb
}<|MERGE_RESOLUTION|>--- conflicted
+++ resolved
@@ -123,16 +123,15 @@
   balance: number
 }
 
-<<<<<<< HEAD
+export enum PresetEditFilter {
+  Marketplace = 'Marketplace',
+  Creators = 'Creators',
+}
+
 export interface Activity {
   event: string
   fromWallet: string
   toWallet?: string
   price: BN
   createdAt: string
-=======
-export enum PresetEditFilter {
-  Marketplace = 'Marketplace',
-  Creators = 'Creators',
->>>>>>> 007d5bbb
 }