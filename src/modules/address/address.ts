--- conflicted
+++ resolved
@@ -1,11 +1,7 @@
-<<<<<<< HEAD
-import { pipe, split, take, join, takeLast } from 'ramda'
-import { ADDRESSES } from '../../utils/utilities'
-=======
 import { PublicKey } from '@solana/web3.js'
 import { pipe, split, take, join, takeLast, add } from 'ramda'
+import { ADDRESSES } from '../../utils/utilities'
 
->>>>>>> 69b9d715
 export const truncateAddress = pipe(
   split(''),
   (characters: string[]): string[] => [
@@ -15,7 +11,11 @@
   join('...')
 )
 
-<<<<<<< HEAD
+export const addressAvatar = (publicKey: PublicKey) => {
+  const gradient = publicKey.toBytes().reduce(add, 0) % 8
+  return `https://holaplex.com/images/gradients/gradient-${gradient + 1}.png`
+}
+
 export const collectionNameByAddress = function (address: string): string {
   switch (address) {
     case ADDRESSES.SKELETON_CREW:
@@ -76,9 +76,4 @@
       return require('../../rankings/howrareis_cursedmikes.json')
   }
   return null
-=======
-export const addressAvatar = (publicKey: PublicKey) => {
-  const gradient = publicKey.toBytes().reduce(add, 0) % 8
-  return `https://holaplex.com/images/gradients/gradient-${gradient + 1}.png`
->>>>>>> 69b9d715
 }