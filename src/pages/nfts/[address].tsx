--- conflicted
+++ resolved
@@ -556,10 +556,7 @@
           {marketplace.name}
         </title>
         <link rel="icon" href={marketplace.logoUrl} />
-<<<<<<< HEAD
         <link rel="stylesheet" href="https://use.typekit.net/nxe8kpf.css" />
-=======
-        <meta property="og:type" content="website" />
         <meta property="og:site_name" content={marketplace.name} />
         <meta
           property="og:title"
@@ -567,7 +564,6 @@
         />
         <meta property="og:image" content={nft.image} />
         <meta property="og:description" content={nft.description} />
->>>>>>> 68146e7d
       </Head>
       <div className="sticky top-0 z-10 flex items-center justify-between p-6 text-white bg-gray-900/80 backdrop-blur-md grow">
         <Link to="/">
