import { gql, useQuery, QueryResult, OperationVariables } from '@apollo/client'
import { AuctionHouseProgram } from '@metaplex-foundation/mpl-auction-house'
import { MetadataProgram } from '@metaplex-foundation/mpl-token-metadata'
import { useConnection, useWallet } from '@solana/wallet-adapter-react'
import {
  PublicKey,
  SYSVAR_INSTRUCTIONS_PUBKEY,
  Transaction,
  TransactionInstruction,
} from '@solana/web3.js'
import { useRouter } from 'next/router'
import { NextPage, NextPageContext } from 'next'
import { AppProps } from 'next/app'
import {
  any,
  concat,
  intersection,
  isEmpty,
  isNil,
  map,
  or,
  pipe,
  prop,
} from 'ramda'
import { useForm } from 'react-hook-form'
import Link from 'next/link'
import { toast } from 'react-toastify'
import { NftLayout } from './../../layouts/Nft'
import client from '../../client'
import Button, { ButtonType } from '../../components/Button'
<<<<<<< HEAD
import CancelOfferForm from '../../components/CancelOfferForm'
import OfferPage from '../../components/Offer'
import SellNftPage from '../../components/SellNft'
import WalletPortal from '../../components/WalletPortal'
import {
  truncateAddress,
  addressAvatar,
  collectionNameByAddress,
  howrareisJSONByAddress,
  moonrankJSONByAddress,
} from '../../modules/address'
import { useLogin } from '../../hooks/login'
import { toSOL } from '../../modules/lamports'
import { Activity, Listing, Marketplace, Nft, Offer } from '../../types.d'
=======
import { useLogin } from '../../hooks/login'
import { Listing, Marketplace, Nft, Offer, GetNftData } from '../../types.d'
import { ReactElement } from 'react'
>>>>>>> d74e8c3d

const SUBDOMAIN = process.env.MARKETPLACE_SUBDOMAIN

const {
  createPublicBuyInstruction,
  createExecuteSaleInstruction,
  createCancelInstruction,
  createPrintBidReceiptInstruction,
  createCancelListingReceiptInstruction,
  createPrintPurchaseReceiptInstruction,
} = AuctionHouseProgram.instructions

interface GetNftPage {
  marketplace: Marketplace | null
  nft: Nft | null
}

const GET_NFT = gql`
  query GetNft($address: String!) {
    nft(address: $address) {
      name
      address
      image(width: 1400)
      sellerFeeBasisPoints
      mintAddress
      description
      primarySaleHappened
      category
      files {
        fileType
        uri
      }
      owner {
        address
        associatedTokenAccountAddress
        twitterHandle
        profile {
          handle
          profileImageUrl
        }
      }
      attributes {
        traitType
        value
      }
      creators {
        address
        twitterHandle
        profile {
          handle
          profileImageUrl
        }
      }
      offers {
        address
        tradeState
        price
        buyer
        createdAt
        auctionHouse
      }
      activities {
        address
        metadata
        auctionHouse
        price
        createdAt
        wallets {
          address
          profile {
            handle
            profileImageUrl
          }
        }
        activityType
      }
      listings {
        address
        auctionHouse
        bookkeeper
        seller
        metadata
        purchaseReceipt
        price
        tokenSize
        bump
        tradeState
        tradeStateBump
        createdAt
        canceledAt
      }
    }
  }
`

export async function getServerSideProps({ req, query }: NextPageContext) {
  const subdomain = req?.headers['x-holaplex-subdomain']

  const {
    data: { marketplace, nft },
  } = await client.query<GetNftPage>({
    fetchPolicy: 'no-cache',
    query: gql`
      query GetNftPage($subdomain: String!, $address: String!) {
        marketplace(subdomain: $subdomain) {
          subdomain
          name
          description
          logoUrl
          bannerUrl
          ownerAddress
          creators {
            creatorAddress
            storeConfigAddress
          }
          auctionHouse {
            address
            treasuryMint
            auctionHouseTreasury
            treasuryWithdrawalDestination
            feeWithdrawalDestination
            authority
            creator
            auctionHouseFeeAccount
            bump
            treasuryBump
            feePayerBump
            sellerFeeBasisPoints
            requiresSignOff
            canChangeSalePrice
          }
        }
        nft(address: $address) {
          address
          mintAddress
          image
          name
          description
          mintAddress
          owner {
            associatedTokenAccountAddress
          }
          creators {
            address
          }
        }
      }
    `,
    variables: {
      subdomain: subdomain || SUBDOMAIN,
      address: query?.address,
    },
  })

  const nftCreatorAddresses = map(prop('address'))(nft?.creators || [])
  const marketplaceCreatorAddresses = map(prop('creatorAddress'))(
    marketplace?.creators || []
  )
  const notAllowed = pipe(
    intersection(marketplaceCreatorAddresses),
    isEmpty
  )(nftCreatorAddresses)

  if (or(any(isNil)([marketplace, nft]), notAllowed)) {
    return {
      notFound: true,
    }
  }

  return {
    props: {
      marketplace,
      nft,
    },
  }
}

interface NftPageProps extends AppProps {
  isOwner: boolean
  offer: Offer
  listing: Listing
  nft: Nft
  marketplace: Marketplace
  nftQuery: QueryResult<GetNftData, OperationVariables>
}

const NftShow: NextPage<NftPageProps> = ({
  nft,
  isOwner,
  offer,
  listing,
  marketplace,
  nftQuery,
}) => {
  const cancelListingForm = useForm()
  const buyNowForm = useForm()
  const { publicKey, signTransaction } = useWallet()
  const { connection } = useConnection()
  const login = useLogin()

  const moonrank = moonrankJSONByAddress(data?.nft.creators[0].address)
  const howrareis = howrareisJSONByAddress(data?.nft.creators[0].address)

  const buyNftTransaction = async () => {
    if (!publicKey || !signTransaction) {
      login()
      return
    }

    if (!listing || isOwner) {
      return
    }

    const auctionHouse = new PublicKey(marketplace.auctionHouse.address)
    const authority = new PublicKey(marketplace.auctionHouse.authority)
    const auctionHouseFeeAccount = new PublicKey(
      marketplace.auctionHouse.auctionHouseFeeAccount
    )
    const treasuryMint = new PublicKey(marketplace.auctionHouse.treasuryMint)
    const seller = new PublicKey(listing.seller)
    const tokenMint = new PublicKey(nft.mintAddress)
    const auctionHouseTreasury = new PublicKey(
      marketplace.auctionHouse.auctionHouseTreasury
    )
    const listingReceipt = new PublicKey(listing.address)
    const sellerPaymentReceiptAccount = new PublicKey(listing.seller)
    const sellerTradeState = new PublicKey(listing.tradeState)
    const buyerPrice = listing.price.toNumber()
    const tokenAccount = new PublicKey(nft.owner.associatedTokenAccountAddress)

    const [metadata] = await MetadataProgram.findMetadataAccount(tokenMint)

    const [escrowPaymentAccount, escrowPaymentBump] =
      await AuctionHouseProgram.findEscrowPaymentAccountAddress(
        auctionHouse,
        publicKey
      )

    const [buyerTradeState, tradeStateBump] =
      await AuctionHouseProgram.findPublicBidTradeStateAddress(
        publicKey,
        auctionHouse,
        treasuryMint,
        tokenMint,
        buyerPrice,
        1
      )
    const [freeTradeState, freeTradeStateBump] =
      await AuctionHouseProgram.findTradeStateAddress(
        seller,
        auctionHouse,
        tokenAccount,
        treasuryMint,
        tokenMint,
        0,
        1
      )
    const [programAsSigner, programAsSignerBump] =
      await AuctionHouseProgram.findAuctionHouseProgramAsSignerAddress()
    const [buyerReceiptTokenAccount] =
      await AuctionHouseProgram.findAssociatedTokenAccountAddress(
        tokenMint,
        publicKey
      )

    const [bidReceipt, bidReceiptBump] =
      await AuctionHouseProgram.findBidReceiptAddress(buyerTradeState)
    const [purchaseReceipt, purchaseReceiptBump] =
      await AuctionHouseProgram.findPurchaseReceiptAddress(
        sellerTradeState,
        buyerTradeState
      )

    const publicBuyInstructionAccounts = {
      wallet: publicKey,
      paymentAccount: publicKey,
      transferAuthority: publicKey,
      treasuryMint,
      tokenAccount,
      metadata,
      escrowPaymentAccount,
      authority,
      auctionHouse,
      auctionHouseFeeAccount,
      buyerTradeState,
    }
    const publicBuyInstructionArgs = {
      tradeStateBump,
      escrowPaymentBump,
      buyerPrice,
      tokenSize: 1,
    }

    const executeSaleInstructionAccounts = {
      buyer: publicKey,
      seller,
      tokenAccount,
      tokenMint,
      metadata,
      treasuryMint,
      escrowPaymentAccount,
      sellerPaymentReceiptAccount,
      buyerReceiptTokenAccount,
      authority,
      auctionHouse,
      auctionHouseFeeAccount,
      auctionHouseTreasury,
      buyerTradeState,
      sellerTradeState,
      freeTradeState,
      programAsSigner,
    }

    const executeSaleInstructionArgs = {
      escrowPaymentBump,
      freeTradeStateBump,
      programAsSignerBump,
      buyerPrice,
      tokenSize: 1,
    }

    const printBidReceiptAccounts = {
      bookkeeper: publicKey,
      receipt: bidReceipt,
      instruction: SYSVAR_INSTRUCTIONS_PUBKEY,
    }
    const printBidReceiptArgs = {
      receiptBump: bidReceiptBump,
    }

    const printPurchaseReceiptAccounts = {
      bookkeeper: publicKey,
      purchaseReceipt,
      bidReceipt,
      listingReceipt,
      instruction: SYSVAR_INSTRUCTIONS_PUBKEY,
    }
    const printPurchaseReceiptArgs = {
      purchaseReceiptBump,
    }

    const publicBuyInstruction = createPublicBuyInstruction(
      publicBuyInstructionAccounts,
      publicBuyInstructionArgs
    )
    const printBidReceiptInstruction = createPrintBidReceiptInstruction(
      printBidReceiptAccounts,
      printBidReceiptArgs
    )
    const executeSaleInstruction = createExecuteSaleInstruction(
      executeSaleInstructionAccounts,
      executeSaleInstructionArgs
    )
    const printPurchaseReceiptInstruction =
      createPrintPurchaseReceiptInstruction(
        printPurchaseReceiptAccounts,
        printPurchaseReceiptArgs
      )

    const txt = new Transaction()

    txt
      .add(publicBuyInstruction)
      .add(printBidReceiptInstruction)
      .add(
        new TransactionInstruction({
          programId: AuctionHouseProgram.PUBKEY,
          data: executeSaleInstruction.data,
          keys: concat(
            executeSaleInstruction.keys,
            nft.creators.map((creator) => ({
              pubkey: new PublicKey(creator.address),
              isSigner: false,
              isWritable: true,
            }))
          ),
        })
      )
      .add(printPurchaseReceiptInstruction)

    txt.recentBlockhash = (await connection.getRecentBlockhash()).blockhash
    txt.feePayer = publicKey

    let signed: Transaction | undefined = undefined

    try {
      signed = await signTransaction(txt)
    } catch (e: any) {
      toast.error(e.message)
      return
    }

    let signature: string | undefined = undefined

    try {
      toast('Sending the transaction to Solana.')

      signature = await connection.sendRawTransaction(signed.serialize())

      await connection.confirmTransaction(signature, 'confirmed')

      toast.success('The transaction was confirmed.')

      nftQuery.refetch()
    } catch (e: any) {
      toast.error(e.message)
    }
  }

  const cancelListingTransaction = async () => {
    if (!publicKey || !signTransaction) {
      login()
      return
    }

    if (!listing || !isOwner) {
      return
    }

    const auctionHouse = new PublicKey(marketplace.auctionHouse.address)
    const authority = new PublicKey(marketplace.auctionHouse.authority)
    const auctionHouseFeeAccount = new PublicKey(
      marketplace.auctionHouse.auctionHouseFeeAccount
    )
    const tokenMint = new PublicKey(nft.mintAddress)
    const treasuryMint = new PublicKey(marketplace.auctionHouse.treasuryMint)
    const receipt = new PublicKey(listing.address)
    const tokenAccount = new PublicKey(nft.owner.associatedTokenAccountAddress)

    const buyerPrice = listing.price.toNumber()

    const [tradeState] = await AuctionHouseProgram.findTradeStateAddress(
      publicKey,
      auctionHouse,
      tokenAccount,
      treasuryMint,
      tokenMint,
      buyerPrice,
      1
    )

    const cancelInstructionAccounts = {
      wallet: publicKey,
      tokenAccount,
      tokenMint,
      authority,
      auctionHouse,
      auctionHouseFeeAccount,
      tradeState,
    }
    const cancelInstructionArgs = {
      buyerPrice,
      tokenSize: 1,
    }

    const cancelListingReceiptAccounts = {
      receipt,
      instruction: SYSVAR_INSTRUCTIONS_PUBKEY,
    }

    const cancelInstruction = createCancelInstruction(
      cancelInstructionAccounts,
      cancelInstructionArgs
    )
    const cancelListingReceiptInstruction =
      createCancelListingReceiptInstruction(cancelListingReceiptAccounts)

    const txt = new Transaction()

    txt.add(cancelInstruction).add(cancelListingReceiptInstruction)

    txt.recentBlockhash = (await connection.getRecentBlockhash()).blockhash
    txt.feePayer = publicKey

    let signed: Transaction | undefined = undefined

    try {
      signed = await signTransaction(txt)
    } catch (e: any) {
      toast.error(e.message)
      return
    }

    let signature: string | undefined = undefined

    try {
      toast('Sending the transaction to Solana.')

      signature = await connection.sendRawTransaction(signed.serialize())

      await connection.confirmTransaction(signature, 'confirmed')

      toast.success('The transaction was confirmed.')

      nftQuery.refetch()
    } catch (e: any) {
      toast.error(e.message)
    }
  }

  const rankingsOwnersBlock = (
    <div className="flex justify-between mt-6 mb-8">
      <div>
        <div className="mb-1 label">
          {loading ? (
            <div className="h-4 bg-gray-800 rounded w-14" />
          ) : (
            <span className="text-sm text-gray-300">OWNED BY</span>
          )}
        </div>
        <div className="flex mt-1">
          {loading ? (
            <div className="w-20 h-6 bg-gray-800 rounded -ml-1.5" />
          ) : (
            <a
              href={`https://holaplex.com/profiles/${data?.nft.owner.address}`}
              rel="noreferrer"
              target="_blank"
            >
              <Avatar
                name={truncateAddress(data?.nft.owner.address || '')}
                className="font-mono text-sm"
              />
            </a>
          )}
        </div>
      </div>
      <div>
        {data?.nft.primarySaleHappened &&
          ((moonrank && moonrank[nft.mintAddress]) ||
            (howrareis && howrareis[nft.mintAddress])) && (
            <>
              <div className="flex justify-end mb-1 label">
                {loading ? (
                  <div className="h-4 bg-gray-800 rounded w-14" />
                ) : (
                  <span className="text-sm text-gray-300">RANKINGS</span>
                )}
              </div>
              <div className="flex justify-end">
                {loading ? (
                  <div className="w-20 h-6 bg-gray-800 rounded" />
                ) : (
                  <div className="flex space-x-2">
                    {moonrank && moonrank[nft.mintAddress] && (
                      <a
                        href={'https://moonrank.app/' + nft.mintAddress}
                        target="_blank"
                        className="flex items-center justify-end space-x-2 sm:space-x-2"
                      >
                        <span className="text-[#6ef600] mb-1 select-none font-extrabold">
                          ⍜
                        </span>
                        <span className="text-sm">
                          {moonrank[nft.mintAddress]}
                        </span>
                      </a>
                    )}
                    {howrareis && howrareis[nft.mintAddress] && (
                      <a
                        href={'https://howrare.is/' + nft.mintAddress}
                        target="_blank"
                        className="flex items-center justify-end space-x-1"
                      >
                        <svg
                          xmlns="http://www.w3.org/2000/svg"
                          width="22"
                          viewBox="0 0 44 44"
                        >
                          <g transform="translate(0 -3)">
                            <path
                              d="M30.611,28.053A6.852,6.852,0,0,0,33.694,25.3a7.762,7.762,0,0,0,1.059-4.013,7.3,7.3,0,0,0-2.117-5.382q-2.118-2.153-6.2-2.153h-4.86V11.52H15.841v2.233H12.48v5.259h3.361v4.92H12.48v5.013h3.361V36.48h5.737V28.945h3.387l3.989,7.535H35.52Zm-2.056-5.32a2.308,2.308,0,0,1-2.393,1.2H21.578v-4.92h4.8a2.074,2.074,0,0,1,2.178,1.153,2.611,2.611,0,0,1,0,2.568"
                              fill="#6ef600"
                            ></path>
                          </g>
                        </svg>
                        <span className="text-sm">
                          {howrareis[nft.mintAddress]}
                        </span>
                      </a>
                    )}
                  </div>
                )}
              </div>
            </>
          )}
      </div>
    </div>
  )

  const collectionLink = (address: string) => (
    <h3 className="mb-4 text-lg">
      <a href={`/collections/${address}`} className="text-[#6ff600]">
        <svg
          xmlns="http://www.w3.org/2000/svg"
          className="h-6 w-6 inline-block mr-1 -mt-1"
          fill="none"
          viewBox="0 0 24 24"
          stroke="currentColor"
          stroke-width="2"
        >
          <path
            stroke-linecap="round"
            stroke-linejoin="round"
            d="M9 12l2 2 4-4m5.618-4.016A11.955 11.955 0 0112 2.944a11.955 11.955 0 01-8.618 3.04A12.02 12.02 0 003 9c0 5.591 3.824 10.29 9 11.622 5.176-1.332 9-6.03 9-11.622 0-1.042-.133-2.052-.382-3.016z"
          />
        </svg>
        {collectionNameByAddress(address)}
      </a>
    </h3>
  )

  return (
    <>
<<<<<<< HEAD
      <Head>
        <title>
          {truncateAddress(router.query?.address as string)} NFT |{' '}
          {marketplace.name}
        </title>
        <link rel="icon" href={marketplace.logoUrl} />
        <link rel="stylesheet" href="https://use.typekit.net/nxe8kpf.css" />
        <meta property="og:site_name" content={marketplace.name} />
        <meta
          property="og:title"
          content={`${nft.name} | ${marketplace.name}`}
        />
        <meta property="og:image" content={nft.image} />
        <meta property="og:description" content={nft.description} />
      </Head>
      <div className="sticky top-0 z-10 flex items-center justify-between p-6 text-white bg-gray-900/80 backdrop-blur-md grow">
        <Link to="/">
          <button className="flex items-center justify-between gap-2 bg-gray-800 rounded-full align sm:px-4 sm:py-2 sm:h-14 hover:bg-gray-600 transition-transform hover:scale-[1.02]">
            <img
              className="object-cover w-12 h-12 rounded-full md:w-8 md:h-8 aspect-square"
              src={marketplace.logoUrl}
            />
            <div className="hidden sm:block">{marketplace.name}</div>
          </button>
        </Link>
        <div className="block">
          <div className="flex items-center justify-end">
            {equals(
              publicKey?.toBase58(),
              marketplace.auctionHouse.authority
            ) && (
              <Link
                to="/admin/marketplace/edit"
                className="mr-6 text-sm cursor-pointer hover:underline "
              >
                Admin Dashboard
              </Link>
            )}
            <WalletPortal />
          </div>
        </div>
      </div>
      <div className="container px-4 pb-10 mx-auto text-white">
        <div className="grid items-start grid-cols-1 gap-6 mt-12 mb-10 lg:grid-cols-2">
          <div className="block mb-4 lg:mb-0 lg:flex lg:items-center lg:justify-center ">
            <div className="block mb-6 lg:hidden">
              {loading ? (
                <div className="w-full h-32 bg-gray-800 rounded-lg" />
              ) : (
                <>
                  <h1 className="mb-4 text-2xl">{data?.nft.name}</h1>
                  {collectionLink(data?.nft.creators[0].address)}
                  <p className="text-lg mb-2">{data?.nft.description}</p>
                  {rankingsOwnersBlock}
                </>
              )}
            </div>
            {loading ? (
              <div className="w-full bg-gray-800 border-none rounded-lg aspect-square" />
            ) : data?.nft.category === 'video' ||
              data?.nft.category === 'audio' ? (
              <video
                className=""
                playsInline={true}
                autoPlay={true}
                muted={true}
                controls={true}
                controlsList="nodownload"
                loop={true}
                poster={data?.nft.image}
                src={data?.nft.files.at(-1)?.uri}
              ></video>
            ) : data?.nft.category === 'image' ? (
              <img
                src={data?.nft.image}
                className="block w-full h-auto border-none rounded-lg shadow"
              />
            ) : (
              <></>
            )}
          </div>
          <div>
            <div className="hidden mb-4 lg:block">
              {loading ? (
                <div className="w-full h-32 bg-gray-800 rounded-lg" />
              ) : (
                <>
                  <h1 className="mb-4 text-2xl">{data?.nft.name}</h1>
                  {collectionLink(data?.nft.creators[0].address)}
                  <p className="text-lg mb-2">{data?.nft.description}</p>
                  {rankingsOwnersBlock}
                </>
              )}
            </div>
            <div
              className={cx('w-full p-6 mt-8 bg-gray-800 rounded-lg', {
                'h-44': loading,
              })}
            >
              <div
                className={cx('flex', {
                  hidden: loading,
                })}
              >
                {listing && (
                  <div className="flex-1 mb-6">
                    <div className="label">PRICE</div>
                    <p className="text-base md:text-xl">
                      <b className="sol-amount">
                        {toSOL(listing.price.toNumber())}
                      </b>
                    </p>
                  </div>
                )}
              </div>
              <div className={cx('flex gap-4', { hidden: loading })}>
                <Routes>
                  <Route
                    path={`/nfts/${data?.nft.address}`}
                    element={
                      <>
                        {listing && !isOwner && (
                          <form
                            className="flex-1"
                            onSubmit={buyNowForm.handleSubmit(
                              buyNftTransaction
                            )}
                          >
                            <Button
                              loading={buyNowForm.formState.isSubmitting}
                              htmlType="submit"
                              block
                              className="bg-[#6ff600]"
                            >
                              Buy Now
                            </Button>
                          </form>
                        )}
                        {!isOwner && !offer && (
                          <Link
                            to={`/nfts/${data?.nft.address}/offers/new`}
                            className="flex-1"
                          >
                            <Button type={ButtonType.Secondary} block>
                              Make Offer
                            </Button>
                          </Link>
                        )}
                        {isOwner && !listing && (
                          <Link
                            to={`/nfts/${data?.nft.address}/listings/new`}
                            className="flex-1"
                          >
                            <Button block>Sell NFT</Button>
                          </Link>
                        )}
                        {listing && isOwner && (
                          <form
                            className="flex-1"
                            onSubmit={cancelListingForm.handleSubmit(
                              cancelListingTransaction
                            )}
                          >
                            <Button
                              block
                              loading={cancelListingForm.formState.isSubmitting}
                              htmlType="submit"
                              type={ButtonType.Secondary}
                            >
                              Cancel Listing
                            </Button>
                          </form>
                        )}
                      </>
                    }
                  />
                  <Route
                    path={`/nfts/${data?.nft.address}/offers/new`}
                    element={
                      <OfferPage
                        nft={data?.nft}
                        marketplace={marketplace}
                        refetch={refetch}
                      />
                    }
                  />
                  <Route
                    path={`/nfts/${data?.nft.address}/listings/new`}
                    element={
                      <SellNftPage
                        nft={data?.nft}
                        marketplace={marketplace}
                        refetch={refetch}
                      />
                    }
                  />
                </Routes>
              </div>
            </div>
            <div className="grid grid-cols-2 gap-3 mt-8">
              {loading ? (
                <>
                  <div className="h-16 bg-gray-800 rounded" />
                  <div className="h-16 bg-gray-800 rounded" />
                  <div className="h-16 bg-gray-800 rounded" />
                  <div className="h-16 bg-gray-800 rounded" />
                </>
              ) : (
                data?.nft.attributes.map((a) => (
                  <div
                    key={a.traitType}
                    className="p-3 border border-gray-700 rounded"
                  >
                    <p className="uppercase label">{a.traitType}</p>
                    <p className="truncate text-ellipsis" title={a.value}>
                      {a.value}
                    </p>
                  </div>
                ))
              )}
            </div>
            <div className="grid grid-cols-2 gap-3 mt-8 p-3 border border-gray-700 rounded">
              {loading ? (
                <>
                  <div className="h-16 bg-gray-800 rounded" />
                </>
              ) : (
                <>
                  <p className="uppercase label">Mint Address</p>
                  <p className="font-mono text-xs text-right">
                    <a
                      href={`https://solscan.io/token/${data?.nft.mintAddress}`}
                    >
                      {truncateAddress(data?.nft.mintAddress)}
                    </a>
                  </p>
                  <p className="uppercase label">Token Address</p>
                  <p className="font-mono text-xs text-right">
                    <a href={`https://solscan.io/token/${data?.nft.address}`}>
                      {truncateAddress(data?.nft.address)}
                    </a>
                  </p>
                </>
              )}
            </div>
          </div>
        </div>
        <div className="flex justify-between mt-10 mb-10 text-sm sm:text-base md:text-lg ">
          <div className="w-full">
            <h2 className="mb-4 text-xl md:text-2xl text-bold">Offers</h2>
            {ifElse(
              (offers: Offer[]) =>
                and(pipe(length, equals(0))(offers), not(loading)),
              always(
                <div className="w-full p-10 text-center border border-gray-800 rounded-lg">
                  <h3>No offers found</h3>
                  <p className="text-gray-500 mt-">
                    There are currently no offers on this NFT.
                  </p>
                </div>
              ),
              (offers: Offer[]) => (
                <section className="w-full">
                  <header
                    className={cx(
                      'grid px-4 mb-2',
                      ifElse(
                        all(isNil),
                        always('grid-cols-3'),
                        always('grid-cols-4')
                      )([offer, isOwner])
                    )}
                  >
                    <span className="label">FROM</span>
                    <span className="label">PRICE</span>
                    <span className="label">WHEN</span>
                    {any(pipe(isNil, not))([offer, isOwner]) && (
                      <span className="label"></span>
                    )}
                  </header>
                  {loading ? (
                    <>
                      <article className="h-16 mb-4 bg-gray-800 rounded" />
                      <article className="h-16 mb-4 bg-gray-800 rounded" />
                      <article className="h-16 mb-4 bg-gray-800 rounded" />
                    </>
                  ) : (
                    offers.map((o: Offer) => (
                      <article
                        key={o.address}
                        className={cx(
                          'grid p-4 mb-4 border border-gray-700 rounded',
                          ifElse(
                            all(isNil),
                            always('grid-cols-3'),
                            always('grid-cols-4')
                          )([offer, isOwner])
                        )}
                      >
                        <div>
                          <a
                            href={`https://holaplex.com/profiles/${o.buyer}`}
                            rel="nofollower"
                          >
                            {truncateAddress(o.buyer)}
                          </a>
                        </div>
                        <div>
                          <span className="sol-amount">
                            {toSOL(o.price.toNumber())}
                          </span>
                        </div>
                        <div>{format(o.createdAt, 'en_US')}</div>
                        {(offer || isOwner) && (
                          <div className="flex justify-end w-full gap-2">
                            {equals(
                              o.buyer,
                              publicKey?.toBase58() as string
                            ) && (
                              <CancelOfferForm
                                nft={data?.nft}
                                marketplace={marketplace}
                                offer={o}
                                refetch={refetch}
                              />
                            )}
                            {isOwner && (
                              <AcceptOfferForm
                                nft={data?.nft}
                                marketplace={marketplace}
                                offer={o}
                                listing={listing}
                                refetch={refetch}
                              />
                            )}
                          </div>
                        )}
                      </article>
                    ))
                  )}
                </section>
              )
            )(offers)}
=======
      {!isOwner && !offer && (
        <Link href={`/nfts/${nft.address}/offers/new`} passHref>
          <a className="flex-1">
            <Button type={ButtonType.Secondary} block>
              Make Offer
            </Button>
          </a>
        </Link>
      )}
      {isOwner && !listing && (
        <Link href={`/nfts/${nft.address}/listings/new`} passHref>
          <a className="flex-1">
            <Button block>Sell NFT</Button>
          </a>
        </Link>
      )}
      {listing && !isOwner && (
        <form
          className="flex-1"
          onSubmit={buyNowForm.handleSubmit(buyNftTransaction)}
        >
          <a>
            <Button
              loading={buyNowForm.formState.isSubmitting}
              htmlType="submit"
              block
            >
              Buy Now
            </Button>
          </a>
        </form>
      )}
      {listing && isOwner && (
        <form
          className="flex-1"
          onSubmit={cancelListingForm.handleSubmit(cancelListingTransaction)}
        >
          <Button
            block
            loading={cancelListingForm.formState.isSubmitting}
            htmlType="submit"
            type={ButtonType.Secondary}
          >
            Cancel Listing
          </Button>
        </form>
      )}
    </>
  )
}
>>>>>>> d74e8c3d

interface NftShowLayoutProps {
  marketplace: Marketplace
  nft: Nft
  children: ReactElement
}

NftShow.getLayout = function NftShowLayout({
  marketplace,
  nft,
  children,
}: NftShowLayoutProps) {
  const router = useRouter()

  const nftQuery = useQuery<GetNftData>(GET_NFT, {
    client,
    variables: {
      address: router.query?.address,
    },
  })

  return (
    <NftLayout marketplace={marketplace} nft={nft} nftQuery={nftQuery}>
      {children}
    </NftLayout>
  )
}

export default NftShow<|MERGE_RESOLUTION|>--- conflicted
+++ resolved
@@ -28,26 +28,9 @@
 import { NftLayout } from './../../layouts/Nft'
 import client from '../../client'
 import Button, { ButtonType } from '../../components/Button'
-<<<<<<< HEAD
-import CancelOfferForm from '../../components/CancelOfferForm'
-import OfferPage from '../../components/Offer'
-import SellNftPage from '../../components/SellNft'
-import WalletPortal from '../../components/WalletPortal'
-import {
-  truncateAddress,
-  addressAvatar,
-  collectionNameByAddress,
-  howrareisJSONByAddress,
-  moonrankJSONByAddress,
-} from '../../modules/address'
-import { useLogin } from '../../hooks/login'
-import { toSOL } from '../../modules/lamports'
-import { Activity, Listing, Marketplace, Nft, Offer } from '../../types.d'
-=======
 import { useLogin } from '../../hooks/login'
 import { Listing, Marketplace, Nft, Offer, GetNftData } from '../../types.d'
 import { ReactElement } from 'react'
->>>>>>> d74e8c3d
 
 const SUBDOMAIN = process.env.MARKETPLACE_SUBDOMAIN
 
@@ -182,7 +165,6 @@
         }
         nft(address: $address) {
           address
-          mintAddress
           image
           name
           description
@@ -234,22 +216,19 @@
   nftQuery: QueryResult<GetNftData, OperationVariables>
 }
 
-const NftShow: NextPage<NftPageProps> = ({
+function NftShow({
   nft,
   isOwner,
   offer,
   listing,
   marketplace,
   nftQuery,
-}) => {
+}: NftPageProps) {
   const cancelListingForm = useForm()
   const buyNowForm = useForm()
   const { publicKey, signTransaction } = useWallet()
   const { connection } = useConnection()
   const login = useLogin()
-
-  const moonrank = moonrankJSONByAddress(data?.nft.creators[0].address)
-  const howrareis = howrareisJSONByAddress(data?.nft.creators[0].address)
 
   const buyNftTransaction = async () => {
     if (!publicKey || !signTransaction) {
@@ -548,465 +527,8 @@
     }
   }
 
-  const rankingsOwnersBlock = (
-    <div className="flex justify-between mt-6 mb-8">
-      <div>
-        <div className="mb-1 label">
-          {loading ? (
-            <div className="h-4 bg-gray-800 rounded w-14" />
-          ) : (
-            <span className="text-sm text-gray-300">OWNED BY</span>
-          )}
-        </div>
-        <div className="flex mt-1">
-          {loading ? (
-            <div className="w-20 h-6 bg-gray-800 rounded -ml-1.5" />
-          ) : (
-            <a
-              href={`https://holaplex.com/profiles/${data?.nft.owner.address}`}
-              rel="noreferrer"
-              target="_blank"
-            >
-              <Avatar
-                name={truncateAddress(data?.nft.owner.address || '')}
-                className="font-mono text-sm"
-              />
-            </a>
-          )}
-        </div>
-      </div>
-      <div>
-        {data?.nft.primarySaleHappened &&
-          ((moonrank && moonrank[nft.mintAddress]) ||
-            (howrareis && howrareis[nft.mintAddress])) && (
-            <>
-              <div className="flex justify-end mb-1 label">
-                {loading ? (
-                  <div className="h-4 bg-gray-800 rounded w-14" />
-                ) : (
-                  <span className="text-sm text-gray-300">RANKINGS</span>
-                )}
-              </div>
-              <div className="flex justify-end">
-                {loading ? (
-                  <div className="w-20 h-6 bg-gray-800 rounded" />
-                ) : (
-                  <div className="flex space-x-2">
-                    {moonrank && moonrank[nft.mintAddress] && (
-                      <a
-                        href={'https://moonrank.app/' + nft.mintAddress}
-                        target="_blank"
-                        className="flex items-center justify-end space-x-2 sm:space-x-2"
-                      >
-                        <span className="text-[#6ef600] mb-1 select-none font-extrabold">
-                          ⍜
-                        </span>
-                        <span className="text-sm">
-                          {moonrank[nft.mintAddress]}
-                        </span>
-                      </a>
-                    )}
-                    {howrareis && howrareis[nft.mintAddress] && (
-                      <a
-                        href={'https://howrare.is/' + nft.mintAddress}
-                        target="_blank"
-                        className="flex items-center justify-end space-x-1"
-                      >
-                        <svg
-                          xmlns="http://www.w3.org/2000/svg"
-                          width="22"
-                          viewBox="0 0 44 44"
-                        >
-                          <g transform="translate(0 -3)">
-                            <path
-                              d="M30.611,28.053A6.852,6.852,0,0,0,33.694,25.3a7.762,7.762,0,0,0,1.059-4.013,7.3,7.3,0,0,0-2.117-5.382q-2.118-2.153-6.2-2.153h-4.86V11.52H15.841v2.233H12.48v5.259h3.361v4.92H12.48v5.013h3.361V36.48h5.737V28.945h3.387l3.989,7.535H35.52Zm-2.056-5.32a2.308,2.308,0,0,1-2.393,1.2H21.578v-4.92h4.8a2.074,2.074,0,0,1,2.178,1.153,2.611,2.611,0,0,1,0,2.568"
-                              fill="#6ef600"
-                            ></path>
-                          </g>
-                        </svg>
-                        <span className="text-sm">
-                          {howrareis[nft.mintAddress]}
-                        </span>
-                      </a>
-                    )}
-                  </div>
-                )}
-              </div>
-            </>
-          )}
-      </div>
-    </div>
-  )
-
-  const collectionLink = (address: string) => (
-    <h3 className="mb-4 text-lg">
-      <a href={`/collections/${address}`} className="text-[#6ff600]">
-        <svg
-          xmlns="http://www.w3.org/2000/svg"
-          className="h-6 w-6 inline-block mr-1 -mt-1"
-          fill="none"
-          viewBox="0 0 24 24"
-          stroke="currentColor"
-          stroke-width="2"
-        >
-          <path
-            stroke-linecap="round"
-            stroke-linejoin="round"
-            d="M9 12l2 2 4-4m5.618-4.016A11.955 11.955 0 0112 2.944a11.955 11.955 0 01-8.618 3.04A12.02 12.02 0 003 9c0 5.591 3.824 10.29 9 11.622 5.176-1.332 9-6.03 9-11.622 0-1.042-.133-2.052-.382-3.016z"
-          />
-        </svg>
-        {collectionNameByAddress(address)}
-      </a>
-    </h3>
-  )
-
   return (
     <>
-<<<<<<< HEAD
-      <Head>
-        <title>
-          {truncateAddress(router.query?.address as string)} NFT |{' '}
-          {marketplace.name}
-        </title>
-        <link rel="icon" href={marketplace.logoUrl} />
-        <link rel="stylesheet" href="https://use.typekit.net/nxe8kpf.css" />
-        <meta property="og:site_name" content={marketplace.name} />
-        <meta
-          property="og:title"
-          content={`${nft.name} | ${marketplace.name}`}
-        />
-        <meta property="og:image" content={nft.image} />
-        <meta property="og:description" content={nft.description} />
-      </Head>
-      <div className="sticky top-0 z-10 flex items-center justify-between p-6 text-white bg-gray-900/80 backdrop-blur-md grow">
-        <Link to="/">
-          <button className="flex items-center justify-between gap-2 bg-gray-800 rounded-full align sm:px-4 sm:py-2 sm:h-14 hover:bg-gray-600 transition-transform hover:scale-[1.02]">
-            <img
-              className="object-cover w-12 h-12 rounded-full md:w-8 md:h-8 aspect-square"
-              src={marketplace.logoUrl}
-            />
-            <div className="hidden sm:block">{marketplace.name}</div>
-          </button>
-        </Link>
-        <div className="block">
-          <div className="flex items-center justify-end">
-            {equals(
-              publicKey?.toBase58(),
-              marketplace.auctionHouse.authority
-            ) && (
-              <Link
-                to="/admin/marketplace/edit"
-                className="mr-6 text-sm cursor-pointer hover:underline "
-              >
-                Admin Dashboard
-              </Link>
-            )}
-            <WalletPortal />
-          </div>
-        </div>
-      </div>
-      <div className="container px-4 pb-10 mx-auto text-white">
-        <div className="grid items-start grid-cols-1 gap-6 mt-12 mb-10 lg:grid-cols-2">
-          <div className="block mb-4 lg:mb-0 lg:flex lg:items-center lg:justify-center ">
-            <div className="block mb-6 lg:hidden">
-              {loading ? (
-                <div className="w-full h-32 bg-gray-800 rounded-lg" />
-              ) : (
-                <>
-                  <h1 className="mb-4 text-2xl">{data?.nft.name}</h1>
-                  {collectionLink(data?.nft.creators[0].address)}
-                  <p className="text-lg mb-2">{data?.nft.description}</p>
-                  {rankingsOwnersBlock}
-                </>
-              )}
-            </div>
-            {loading ? (
-              <div className="w-full bg-gray-800 border-none rounded-lg aspect-square" />
-            ) : data?.nft.category === 'video' ||
-              data?.nft.category === 'audio' ? (
-              <video
-                className=""
-                playsInline={true}
-                autoPlay={true}
-                muted={true}
-                controls={true}
-                controlsList="nodownload"
-                loop={true}
-                poster={data?.nft.image}
-                src={data?.nft.files.at(-1)?.uri}
-              ></video>
-            ) : data?.nft.category === 'image' ? (
-              <img
-                src={data?.nft.image}
-                className="block w-full h-auto border-none rounded-lg shadow"
-              />
-            ) : (
-              <></>
-            )}
-          </div>
-          <div>
-            <div className="hidden mb-4 lg:block">
-              {loading ? (
-                <div className="w-full h-32 bg-gray-800 rounded-lg" />
-              ) : (
-                <>
-                  <h1 className="mb-4 text-2xl">{data?.nft.name}</h1>
-                  {collectionLink(data?.nft.creators[0].address)}
-                  <p className="text-lg mb-2">{data?.nft.description}</p>
-                  {rankingsOwnersBlock}
-                </>
-              )}
-            </div>
-            <div
-              className={cx('w-full p-6 mt-8 bg-gray-800 rounded-lg', {
-                'h-44': loading,
-              })}
-            >
-              <div
-                className={cx('flex', {
-                  hidden: loading,
-                })}
-              >
-                {listing && (
-                  <div className="flex-1 mb-6">
-                    <div className="label">PRICE</div>
-                    <p className="text-base md:text-xl">
-                      <b className="sol-amount">
-                        {toSOL(listing.price.toNumber())}
-                      </b>
-                    </p>
-                  </div>
-                )}
-              </div>
-              <div className={cx('flex gap-4', { hidden: loading })}>
-                <Routes>
-                  <Route
-                    path={`/nfts/${data?.nft.address}`}
-                    element={
-                      <>
-                        {listing && !isOwner && (
-                          <form
-                            className="flex-1"
-                            onSubmit={buyNowForm.handleSubmit(
-                              buyNftTransaction
-                            )}
-                          >
-                            <Button
-                              loading={buyNowForm.formState.isSubmitting}
-                              htmlType="submit"
-                              block
-                              className="bg-[#6ff600]"
-                            >
-                              Buy Now
-                            </Button>
-                          </form>
-                        )}
-                        {!isOwner && !offer && (
-                          <Link
-                            to={`/nfts/${data?.nft.address}/offers/new`}
-                            className="flex-1"
-                          >
-                            <Button type={ButtonType.Secondary} block>
-                              Make Offer
-                            </Button>
-                          </Link>
-                        )}
-                        {isOwner && !listing && (
-                          <Link
-                            to={`/nfts/${data?.nft.address}/listings/new`}
-                            className="flex-1"
-                          >
-                            <Button block>Sell NFT</Button>
-                          </Link>
-                        )}
-                        {listing && isOwner && (
-                          <form
-                            className="flex-1"
-                            onSubmit={cancelListingForm.handleSubmit(
-                              cancelListingTransaction
-                            )}
-                          >
-                            <Button
-                              block
-                              loading={cancelListingForm.formState.isSubmitting}
-                              htmlType="submit"
-                              type={ButtonType.Secondary}
-                            >
-                              Cancel Listing
-                            </Button>
-                          </form>
-                        )}
-                      </>
-                    }
-                  />
-                  <Route
-                    path={`/nfts/${data?.nft.address}/offers/new`}
-                    element={
-                      <OfferPage
-                        nft={data?.nft}
-                        marketplace={marketplace}
-                        refetch={refetch}
-                      />
-                    }
-                  />
-                  <Route
-                    path={`/nfts/${data?.nft.address}/listings/new`}
-                    element={
-                      <SellNftPage
-                        nft={data?.nft}
-                        marketplace={marketplace}
-                        refetch={refetch}
-                      />
-                    }
-                  />
-                </Routes>
-              </div>
-            </div>
-            <div className="grid grid-cols-2 gap-3 mt-8">
-              {loading ? (
-                <>
-                  <div className="h-16 bg-gray-800 rounded" />
-                  <div className="h-16 bg-gray-800 rounded" />
-                  <div className="h-16 bg-gray-800 rounded" />
-                  <div className="h-16 bg-gray-800 rounded" />
-                </>
-              ) : (
-                data?.nft.attributes.map((a) => (
-                  <div
-                    key={a.traitType}
-                    className="p-3 border border-gray-700 rounded"
-                  >
-                    <p className="uppercase label">{a.traitType}</p>
-                    <p className="truncate text-ellipsis" title={a.value}>
-                      {a.value}
-                    </p>
-                  </div>
-                ))
-              )}
-            </div>
-            <div className="grid grid-cols-2 gap-3 mt-8 p-3 border border-gray-700 rounded">
-              {loading ? (
-                <>
-                  <div className="h-16 bg-gray-800 rounded" />
-                </>
-              ) : (
-                <>
-                  <p className="uppercase label">Mint Address</p>
-                  <p className="font-mono text-xs text-right">
-                    <a
-                      href={`https://solscan.io/token/${data?.nft.mintAddress}`}
-                    >
-                      {truncateAddress(data?.nft.mintAddress)}
-                    </a>
-                  </p>
-                  <p className="uppercase label">Token Address</p>
-                  <p className="font-mono text-xs text-right">
-                    <a href={`https://solscan.io/token/${data?.nft.address}`}>
-                      {truncateAddress(data?.nft.address)}
-                    </a>
-                  </p>
-                </>
-              )}
-            </div>
-          </div>
-        </div>
-        <div className="flex justify-between mt-10 mb-10 text-sm sm:text-base md:text-lg ">
-          <div className="w-full">
-            <h2 className="mb-4 text-xl md:text-2xl text-bold">Offers</h2>
-            {ifElse(
-              (offers: Offer[]) =>
-                and(pipe(length, equals(0))(offers), not(loading)),
-              always(
-                <div className="w-full p-10 text-center border border-gray-800 rounded-lg">
-                  <h3>No offers found</h3>
-                  <p className="text-gray-500 mt-">
-                    There are currently no offers on this NFT.
-                  </p>
-                </div>
-              ),
-              (offers: Offer[]) => (
-                <section className="w-full">
-                  <header
-                    className={cx(
-                      'grid px-4 mb-2',
-                      ifElse(
-                        all(isNil),
-                        always('grid-cols-3'),
-                        always('grid-cols-4')
-                      )([offer, isOwner])
-                    )}
-                  >
-                    <span className="label">FROM</span>
-                    <span className="label">PRICE</span>
-                    <span className="label">WHEN</span>
-                    {any(pipe(isNil, not))([offer, isOwner]) && (
-                      <span className="label"></span>
-                    )}
-                  </header>
-                  {loading ? (
-                    <>
-                      <article className="h-16 mb-4 bg-gray-800 rounded" />
-                      <article className="h-16 mb-4 bg-gray-800 rounded" />
-                      <article className="h-16 mb-4 bg-gray-800 rounded" />
-                    </>
-                  ) : (
-                    offers.map((o: Offer) => (
-                      <article
-                        key={o.address}
-                        className={cx(
-                          'grid p-4 mb-4 border border-gray-700 rounded',
-                          ifElse(
-                            all(isNil),
-                            always('grid-cols-3'),
-                            always('grid-cols-4')
-                          )([offer, isOwner])
-                        )}
-                      >
-                        <div>
-                          <a
-                            href={`https://holaplex.com/profiles/${o.buyer}`}
-                            rel="nofollower"
-                          >
-                            {truncateAddress(o.buyer)}
-                          </a>
-                        </div>
-                        <div>
-                          <span className="sol-amount">
-                            {toSOL(o.price.toNumber())}
-                          </span>
-                        </div>
-                        <div>{format(o.createdAt, 'en_US')}</div>
-                        {(offer || isOwner) && (
-                          <div className="flex justify-end w-full gap-2">
-                            {equals(
-                              o.buyer,
-                              publicKey?.toBase58() as string
-                            ) && (
-                              <CancelOfferForm
-                                nft={data?.nft}
-                                marketplace={marketplace}
-                                offer={o}
-                                refetch={refetch}
-                              />
-                            )}
-                            {isOwner && (
-                              <AcceptOfferForm
-                                nft={data?.nft}
-                                marketplace={marketplace}
-                                offer={o}
-                                listing={listing}
-                                refetch={refetch}
-                              />
-                            )}
-                          </div>
-                        )}
-                      </article>
-                    ))
-                  )}
-                </section>
-              )
-            )(offers)}
-=======
       {!isOwner && !offer && (
         <Link href={`/nfts/${nft.address}/offers/new`} passHref>
           <a className="flex-1">
@@ -1057,7 +579,6 @@
     </>
   )
 }
->>>>>>> d74e8c3d
 
 interface NftShowLayoutProps {
   marketplace: Marketplace
