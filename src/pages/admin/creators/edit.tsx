--- conflicted
+++ resolved
@@ -220,11 +220,7 @@
         <div className="relative w-full mt-20 mb-1">
           <img
             src={marketplace.logoUrl}
-<<<<<<< HEAD
-            className="object-cover w-12 h-12 rounded-full md:w-8 md:h-8 aspect-square"
-=======
-            className="absolute border-4 border-gray-900 object-cover rounded-full w-16 h-16 -top-28 md:w-28 md:h-28 md:-top-32"
->>>>>>> 7836df41
+            className="absolute object-cover w-16 h-16 border-4 border-gray-900 rounded-full -top-28 md:w-28 md:h-28 md:-top-32"
           />
         </div>
         <div className="flex flex-col md:flex-row">
