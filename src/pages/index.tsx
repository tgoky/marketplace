--- conflicted
+++ resolved
@@ -300,15 +300,11 @@
       <Head>
         <title>{marketplace.name}</title>
         <link rel="icon" href={marketplace.logoUrl} />
-<<<<<<< HEAD
         <link rel="stylesheet" href="https://use.typekit.net/nxe8kpf.css" />
-=======
-        <meta property="og:type" content="website" />
         <meta property="og:site_name" content={marketplace.name} />
         <meta property="og:title" content={marketplace.name} />
         <meta property="og:image" content={marketplace.bannerUrl} />
         <meta property="og:description" content={marketplace.description} />
->>>>>>> 68146e7d
       </Head>
       <div className="relative w-full">
         <div className="absolute flex justify-end right-6 top-[28px]">
@@ -398,11 +394,7 @@
                 <div className="block bg-gray-800 w-24 h-6 rounded" />
               ) : (
                 <span className="text-xl">
-<<<<<<< HEAD
-                  {marketplaceQuery.data?.marketplace.stats.nfts}
-=======
                   {marketplaceQuery.data?.marketplace.stats?.nfts || 0}
->>>>>>> 68146e7d
                 </span>
               )}
             </div>
