import { useEffect, useState } from 'react'
import { NextPage, NextPageContext } from 'next'
import { gql, useQuery } from '@apollo/client'
import Head from 'next/head'
import { Link } from 'react-router-dom'
<<<<<<< HEAD
import WalletPortal from '../components/WalletPortal'
import cx from 'classnames'
import {
  isNil,
  map,
  prop,
  equals,
  partial,
  ifElse,
  always,
  length,
  not,
  when,
  isEmpty,
  apply,
  pipe,
} from 'ramda'
import { truncateAddress } from '../modules/address'
import { useWallet } from '@solana/wallet-adapter-react'
import { AppProps } from 'next/app'
import { useForm, Controller } from 'react-hook-form'
import client from '../client'
import {
  Marketplace,
  Creator,
  Nft,
  PresetNftFilter,
  AttributeFilter,
} from '../types.d'
import { List } from './../components/List'
import { NftCard } from './../components/NftCard'
import Button, { ButtonSize } from '../components/Button'
import { Filter } from 'react-feather'
import { useSidebar } from '../hooks/sidebar'
=======
import WalletPortal from '../components/WalletPortal';
import cx from 'classnames';
import { isNil, map, prop, equals, partial, ifElse, always, length, not, when, isEmpty, apply, pipe, sum } from 'ramda'
import { truncateAddress } from '../modules/address';
import { useWallet } from '@solana/wallet-adapter-react';
import { AppProps } from 'next/app'
import { useForm, Controller } from 'react-hook-form'
import client from '../client';
import { Marketplace, Creator, Nft, PresetNftFilter, AttributeFilter } from '../types.d';
import { List } from './../components/List';
import { NftCard } from './../components/NftCard';
import Button, { ButtonSize } from '../components/Button';
import { Filter } from 'react-feather';
import { useSidebar } from '../hooks/sidebar';
import { useRouter } from 'next/router';
>>>>>>> 5ae378b1

const SUBDOMAIN = process.env.MARKETPLACE_SUBDOMAIN

interface GetNftsData {
  nfts: Nft[]
  creator: Creator
}

const GET_NFTS = gql`
  query GetNfts(
    $creators: [PublicKey!]!
    $owners: [PublicKey!]
    $listed: [PublicKey!]
    $limit: Int!
    $offset: Int!
  ) {
    nfts(
      creators: $creators
      owners: $owners
      listed: $listed
      limit: $limit
      offset: $offset
    ) {
      address
      name
      description
      image
      owner {
        address
      }
      offers {
        address
        price
      }
      listings {
        address
        auctionHouse
        price
      }
    }
  }
`

const GET_CREATORS_PREVIEW = gql`
  query GetCretorsPreview($subdomain: String!) {
    marketplace(subdomain: $subdomain) {
      subdomain
      ownerAddress
      creators {
        creatorAddress
        storeConfigAddress
        preview {
          address
          image
        }
      }
    }
  }
`;

export async function getServerSideProps({ req }: NextPageContext) {
  const subdomain = req?.headers['x-holaplex-subdomain']

  const response = await client.query<GetMarketplace>({
    fetchPolicy: 'no-cache',
    query: gql`
      query GetMarketplace($subdomain: String!) {
        marketplace(subdomain: $subdomain) {
          subdomain
          name
          description
          logoUrl
          bannerUrl
          ownerAddress
          creators {
            creatorAddress
            storeConfigAddress
          }
          auctionHouse {
            address
            treasuryMint
            auctionHouseTreasury
            treasuryWithdrawalDestination
            feeWithdrawalDestination
            authority
            creator
            auctionHouseFeeAccount
            bump
            treasuryBump
            feePayerBump
            sellerFeeBasisPoints
            requiresSignOff
            canChangeSalePrice
          }
        }
      }
    `,
    variables: {
      subdomain: subdomain || SUBDOMAIN,
    },
  })

  const {
    data: { marketplace },
  } = response

  if (isNil(marketplace)) {
    return {
      notFound: true,
    }
  }

  if (pipe(length, equals(1))(marketplace.creators)) {
    return {
      redirect: {
        permanent: false,
<<<<<<< HEAD
        destination: `/creators/${marketplace.creators[0].creatorAddress}`,
      },
=======
        destination: `/collections/${marketplace.creators[0].creatorAddress}`
      }
>>>>>>> 5ae378b1
    }
  }

  return {
    props: {
      marketplace,
    },
  }
}

interface GetMarketplace {
  marketplace: Marketplace | null
}

interface GetCreatorPreviews {
  marketplace: Marketplace;
}

interface HomePageProps extends AppProps {
  marketplace: Marketplace
}

interface NftFilterForm {
  attributes: AttributeFilter[]
  preset: PresetNftFilter
}

const Home: NextPage<HomePageProps> = ({ marketplace }) => {
<<<<<<< HEAD
  const { publicKey, connected } = useWallet()
  const creators = map(prop('creatorAddress'))(marketplace.creators)

  const { data, loading, refetch, fetchMore, variables } =
    useQuery<GetNftsData>(GET_NFTS, {
      variables: {
        creators,
        offset: 0,
        limit: 24,
      },
    })

  const { sidebarOpen, toggleSidebar } = useSidebar()
=======
  const { publicKey, connected } = useWallet();
  const router = useRouter();
  const creators = map(prop('creatorAddress'))(marketplace.creators);

  const { data, loading, refetch, fetchMore, variables } = useQuery<GetNftsData>(GET_NFTS, {
    fetchPolicy: 'network-only',
    variables: {
      creators,
      offset: 0,
      limit: 24,
    },
  });

  const creatorsQuery = useQuery<GetCreatorPreviews>(GET_CREATORS_PREVIEW, {
    variables: {
      subdomain: marketplace.subdomain,
    }
  })

  const { sidebarOpen, toggleSidebar } = useSidebar();
>>>>>>> 5ae378b1

  const [hasMore, setHasMore] = useState(true)

  const { watch, control } = useForm<NftFilterForm>({
    defaultValues: { preset: PresetNftFilter.All },
  })

  useEffect(() => {
    const subscription = watch(({ preset }) => {
      const pubkey = publicKey?.toBase58()

      const owners = ifElse(
        equals(PresetNftFilter.Owned),
        always([pubkey]),
        always(null)
      )(preset as PresetNftFilter)

      const listed = ifElse(
        equals(PresetNftFilter.Listed),
        always([marketplace.auctionHouse.address]),
        always(null)
      )(preset as PresetNftFilter)

      refetch({
        creators,
        owners,
        listed,
        offset: 0,
      }).then(({ data: { nfts } }) => {
        pipe(pipe(length, equals(variables?.limit)), setHasMore)(nfts)
      })
    })
    return () => subscription.unsubscribe()
  }, [watch, publicKey, marketplace, refetch, creators, variables?.limit])

  return (
    <div className="flex flex-col items-center text-white bg-gray-900">
      <Head>
        <title>{marketplace.name}</title>
        <link rel="icon" href={marketplace.logoUrl} />
      </Head>
      <div className="relative w-full">
        <div className="absolute right-6 top-[25px]">
          <WalletPortal />
        </div>
        <img
          src={marketplace.bannerUrl}
          alt={marketplace.name}
          className="object-cover w-full h-80"
        />
      </div>
      <div className="w-full max-w-[1800px] px-8">
        <div className="relative flex flex-col justify-between w-full mt-20 mb-20">
          <img
            src={marketplace.logoUrl}
            alt={marketplace.name}
<<<<<<< HEAD
            className="absolute border-4 border-gray-900 rounded-full w-28 h-28 -top-32"
=======
            className='absolute border-4 border-gray-900 bg-gray-900 rounded-full w-28 h-28 -top-32'
>>>>>>> 5ae378b1
          />
          <h1>{marketplace.name}</h1>
          <p className="mt-4 max-w-prose">{marketplace.description}</p>
        </div>
<<<<<<< HEAD
        <div className="flex">
=======
        <h2 className="mb-2">Collections</h2>
        <div className="grid grid-cols-1 sm:grid-cols-2 gap-6 mb-20">
          {creatorsQuery.loading ? (
            <>
              <div>
                <div className="flex flex-grid mb-2">
                  <div className="bg-gray-800 w-1/3 aspect-square" />
                  <div className="bg-gray-800 w-1/3 aspect-square" />
                  <div className="bg-gray-800 w-1/3 aspect-square" />
                </div>
                <div className="bg-gray-800 h-6 w-24 block" />
              </div>
              <div>

                <div className="flex flex-grid mb-2">
                  <div className="bg-gray-800 w-1/3 aspect-square" />
                  <div className="bg-gray-800 w-1/3 aspect-square" />
                  <div className="bg-gray-800 w-1/3 aspect-square" />
                </div>
                <div className="bg-gray-800 h-6 w-24 block" />
              </div>
            </>
          ) : (
            creatorsQuery.data?.marketplace.creators.map(creator => {
              return (
                <Link
                  key={creator.storeConfigAddress}
                  to={`/collections/${creator.creatorAddress}`}
                >
                  <div key={creator.creatorAddress}>
                    <div className="flex flex-grid mb-2 rounded-lg overflow-hidden">
                      {creator.preview.map((nft) => {
                        return (
                          <img
                            className="aspect-square w-1/3"
                            src={nft.image}
                            key={nft.address}
                          />
                        )
                      })}
                    </div>
                    {truncateAddress(creator.creatorAddress)}
                  </div>
                </Link>
              )
            })
          )}
        </div>
        <div className='flex'>
>>>>>>> 5ae378b1
          <div className="relative">
            <div
              className={cx(
                'fixed top-0 right-0 bottom-0 left-0 z-10 bg-gray-900 flex-row flex-none space-y-2 sm:sticky sm:block sm:w-80 sm:mr-10  overflow-auto h-screen',
                {
                  hidden: not(sidebarOpen),
                }
              )}
            >
              <form
                onSubmit={(e) => {
                  e.preventDefault()
                }}
                className="py-4 px-4 sm:px-0"
              >
                <ul className="flex flex-col flex-grow mb-6">
                  <li>
                    <Controller
                      control={control}
                      name="preset"
                      render={({ field: { value, onChange } }) => (
                        <label
                          htmlFor="preset-all"
                          className={cx(
                            'flex justify-between w-full px-4 py-2 mb-1 rounded-md cursor-pointer hover:bg-gray-800',
                            {
                              'bg-gray-800': equals(PresetNftFilter.All, value),
                            }
                          )}
                        >
                          <input
                            onChange={onChange}
                            className="hidden"
                            type="radio"
                            name="preset"
                            value={PresetNftFilter.All}
                            id="preset-all"
                          />
                          All
                        </label>
                      )}
                    />
                  </li>
                  <li>
                    <Controller
                      control={control}
                      name="preset"
                      render={({ field: { value, onChange } }) => (
                        <label
                          htmlFor="preset-listed"
                          className={cx(
                            'flex justify-between w-full px-4 py-2 mb-1 rounded-md cursor-pointer hover:bg-gray-800',
                            {
                              'bg-gray-800': equals(
                                PresetNftFilter.Listed,
                                value
                              ),
                            }
                          )}
                        >
                          <input
                            onChange={onChange}
                            className="hidden"
                            type="radio"
                            name="preset"
                            value={PresetNftFilter.Listed}
                            id="preset-listed"
                          />
                          Listed for sale
                        </label>
                      )}
                    />
                  </li>
                  {connected && (
                    <li>
                      <Controller
                        control={control}
                        name="preset"
                        render={({ field: { value, onChange } }) => (
                          <label
                            htmlFor="preset-owned"
                            className={cx(
                              'flex justify-between w-full px-4 py-2 mb-1 rounded-md cursor-pointer hover:bg-gray-800',
                              {
                                'bg-gray-800': equals(
                                  PresetNftFilter.Owned,
                                  value
                                ),
                              }
                            )}
                          >
                            <input
                              onChange={onChange}
                              className="hidden"
                              type="radio"
                              name="preset"
                              value={PresetNftFilter.Owned}
                              id="preset-owned"
                            />
                            Owned by me
                          </label>
                        )}
                      />
                    </li>
                  )}
                </ul>
<<<<<<< HEAD
                <label className="mb-2 label">Creators</label>
                <ul className="flex flex-col flex-grow mb-6">
                  {creators.map((creator) => (
                    <li key={creator}>
                      <Link
                        to={`/creators/${creator}`}
                        className="flex justify-between w-full px-4 py-2 mb-1 rounded-md cursor-pointer hover:bg-gray-800"
                      >
                        <h4>{truncateAddress(creator)}</h4>
                      </Link>
                    </li>
                  ))}
                </ul>
=======
>>>>>>> 5ae378b1
              </form>
            </div>
          </div>
          <div className="grow">
            <List
              data={data?.nfts}
              loading={loading}
              loadingComponent={<NftCard.Skeleton />}
              hasMore={hasMore}
              onLoadMore={async (inView) => {
                if (not(inView)) {
                  return
                }

                const {
                  data: { nfts },
                } = await fetchMore({
                  variables: {
                    ...variables,
                    offset: length(data?.nfts || []),
                  },
                })

                when(isEmpty, partial(setHasMore, [false]))(nfts)
              }}
              emptyComponent={
                <div className="w-full p-10 text-center border border-gray-800 rounded-lg">
                  <h3>No NFTs found</h3>
                  <p className="text-gray-500 mt-">
                    No NFTs found matching these criteria.
                  </p>
                </div>
              }
              itemRender={(nft) => {
                return (
                  <Link to={`/nfts/${nft.address}`} key={nft.address}>
                    <a>
                      <NftCard nft={nft} marketplace={marketplace} />
                    </a>
                  </Link>
                )
              }}
            />
          </div>
        </div>
      </div>
      <Button
        size={ButtonSize.Small}
        icon={<Filter size={16} className="mr-2" />}
        className="fixed bottom-4 z-10 sm:hidden"
        onClick={toggleSidebar}
      >
        Filter
      </Button>
    </div>
  )
}

export default Home<|MERGE_RESOLUTION|>--- conflicted
+++ resolved
@@ -3,7 +3,7 @@
 import { gql, useQuery } from '@apollo/client'
 import Head from 'next/head'
 import { Link } from 'react-router-dom'
-<<<<<<< HEAD
+
 import WalletPortal from '../components/WalletPortal'
 import cx from 'classnames'
 import {
@@ -20,6 +20,7 @@
   isEmpty,
   apply,
   pipe,
+  sum,
 } from 'ramda'
 import { truncateAddress } from '../modules/address'
 import { useWallet } from '@solana/wallet-adapter-react'
@@ -38,23 +39,7 @@
 import Button, { ButtonSize } from '../components/Button'
 import { Filter } from 'react-feather'
 import { useSidebar } from '../hooks/sidebar'
-=======
-import WalletPortal from '../components/WalletPortal';
-import cx from 'classnames';
-import { isNil, map, prop, equals, partial, ifElse, always, length, not, when, isEmpty, apply, pipe, sum } from 'ramda'
-import { truncateAddress } from '../modules/address';
-import { useWallet } from '@solana/wallet-adapter-react';
-import { AppProps } from 'next/app'
-import { useForm, Controller } from 'react-hook-form'
-import client from '../client';
-import { Marketplace, Creator, Nft, PresetNftFilter, AttributeFilter } from '../types.d';
-import { List } from './../components/List';
-import { NftCard } from './../components/NftCard';
-import Button, { ButtonSize } from '../components/Button';
-import { Filter } from 'react-feather';
-import { useSidebar } from '../hooks/sidebar';
-import { useRouter } from 'next/router';
->>>>>>> 5ae378b1
+import { useRouter } from 'next/router'
 
 const SUBDOMAIN = process.env.MARKETPLACE_SUBDOMAIN
 
@@ -113,7 +98,7 @@
       }
     }
   }
-`;
+`
 
 export async function getServerSideProps({ req }: NextPageContext) {
   const subdomain = req?.headers['x-holaplex-subdomain']
@@ -171,13 +156,8 @@
     return {
       redirect: {
         permanent: false,
-<<<<<<< HEAD
-        destination: `/creators/${marketplace.creators[0].creatorAddress}`,
+        destination: `/collections/${marketplace.creators[0].creatorAddress}`,
       },
-=======
-        destination: `/collections/${marketplace.creators[0].creatorAddress}`
-      }
->>>>>>> 5ae378b1
     }
   }
 
@@ -193,7 +173,7 @@
 }
 
 interface GetCreatorPreviews {
-  marketplace: Marketplace;
+  marketplace: Marketplace
 }
 
 interface HomePageProps extends AppProps {
@@ -206,12 +186,13 @@
 }
 
 const Home: NextPage<HomePageProps> = ({ marketplace }) => {
-<<<<<<< HEAD
   const { publicKey, connected } = useWallet()
+  const router = useRouter()
   const creators = map(prop('creatorAddress'))(marketplace.creators)
 
   const { data, loading, refetch, fetchMore, variables } =
     useQuery<GetNftsData>(GET_NFTS, {
+      fetchPolicy: 'network-only',
       variables: {
         creators,
         offset: 0,
@@ -219,29 +200,13 @@
       },
     })
 
-  const { sidebarOpen, toggleSidebar } = useSidebar()
-=======
-  const { publicKey, connected } = useWallet();
-  const router = useRouter();
-  const creators = map(prop('creatorAddress'))(marketplace.creators);
-
-  const { data, loading, refetch, fetchMore, variables } = useQuery<GetNftsData>(GET_NFTS, {
-    fetchPolicy: 'network-only',
-    variables: {
-      creators,
-      offset: 0,
-      limit: 24,
-    },
-  });
-
   const creatorsQuery = useQuery<GetCreatorPreviews>(GET_CREATORS_PREVIEW, {
     variables: {
       subdomain: marketplace.subdomain,
-    }
+    },
   })
 
-  const { sidebarOpen, toggleSidebar } = useSidebar();
->>>>>>> 5ae378b1
+  const { sidebarOpen, toggleSidebar } = useSidebar()
 
   const [hasMore, setHasMore] = useState(true)
 
@@ -298,18 +263,12 @@
           <img
             src={marketplace.logoUrl}
             alt={marketplace.name}
-<<<<<<< HEAD
-            className="absolute border-4 border-gray-900 rounded-full w-28 h-28 -top-32"
-=======
-            className='absolute border-4 border-gray-900 bg-gray-900 rounded-full w-28 h-28 -top-32'
->>>>>>> 5ae378b1
+            className="absolute border-4 border-gray-900 bg-gray-900 rounded-full w-28 h-28 -top-32"
           />
           <h1>{marketplace.name}</h1>
           <p className="mt-4 max-w-prose">{marketplace.description}</p>
         </div>
-<<<<<<< HEAD
-        <div className="flex">
-=======
+
         <h2 className="mb-2">Collections</h2>
         <div className="grid grid-cols-1 sm:grid-cols-2 gap-6 mb-20">
           {creatorsQuery.loading ? (
@@ -323,7 +282,6 @@
                 <div className="bg-gray-800 h-6 w-24 block" />
               </div>
               <div>
-
                 <div className="flex flex-grid mb-2">
                   <div className="bg-gray-800 w-1/3 aspect-square" />
                   <div className="bg-gray-800 w-1/3 aspect-square" />
@@ -333,7 +291,7 @@
               </div>
             </>
           ) : (
-            creatorsQuery.data?.marketplace.creators.map(creator => {
+            creatorsQuery.data?.marketplace.creators.map((creator) => {
               return (
                 <Link
                   key={creator.storeConfigAddress}
@@ -358,8 +316,7 @@
             })
           )}
         </div>
-        <div className='flex'>
->>>>>>> 5ae378b1
+        <div className="flex">
           <div className="relative">
             <div
               className={cx(
@@ -466,22 +423,6 @@
                     </li>
                   )}
                 </ul>
-<<<<<<< HEAD
-                <label className="mb-2 label">Creators</label>
-                <ul className="flex flex-col flex-grow mb-6">
-                  {creators.map((creator) => (
-                    <li key={creator}>
-                      <Link
-                        to={`/creators/${creator}`}
-                        className="flex justify-between w-full px-4 py-2 mb-1 rounded-md cursor-pointer hover:bg-gray-800"
-                      >
-                        <h4>{truncateAddress(creator)}</h4>
-                      </Link>
-                    </li>
-                  ))}
-                </ul>
-=======
->>>>>>> 5ae378b1
               </form>
             </div>
           </div>
