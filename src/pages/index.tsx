--- conflicted
+++ resolved
@@ -396,12 +396,7 @@
             </div>
           </div>
         </div>
-<<<<<<< HEAD
-
         <h2 className="mb-4">Collections</h2>
-=======
-        <h2 className="mb-2">Collections</h2>
->>>>>>> dbe4f980
         <div className="grid grid-cols-1 sm:grid-cols-2 gap-6 mb-20">
           {loading ? (
             <>
@@ -423,15 +418,12 @@
               </div>
             </>
           ) : (
-<<<<<<< HEAD
             creatorsQuery.data?.marketplace.creators
               .filter(
-                (creator) =>
-                  creator.creatorAddress !=
+                (creator) => creator.creatorAddress !=
                   '4cUyDakNPeMEZtJPDJGNujWLGF1XNH7WbQnheUEfD2xX'
-=======
-            creatorsQuery.data?.marketplace.creators.map((creator) => {
-              return (
+              ).map((creator) => {
+                  return (
                 <Link
                   className="transition-transform hover:scale-[1.02]"
                   key={creator.storeConfigAddress}
@@ -449,34 +441,11 @@
                         )
                       })}
                     </div>
-                    {truncateAddress(creator.creatorAddress)}
+                    {collectionNameByAddress(creator.creatorAddress) ??
+                        truncateAddress(creator.creatorAddress)}
                   </div>
                 </Link>
->>>>>>> dbe4f980
               )
-              .map((creator) => {
-                return (
-                  <Link
-                    key={creator.storeConfigAddress}
-                    to={`/collections/${creator.creatorAddress}`}
-                  >
-                    <div key={creator.creatorAddress}>
-                      <div className="flex flex-grid mb-2 rounded-lg overflow-hidden">
-                        {creator.preview.map((nft) => {
-                          return (
-                            <img
-                              className="aspect-square w-1/3"
-                              src={nft.image}
-                              key={nft.address}
-                            />
-                          )
-                        })}
-                      </div>
-                      {collectionNameByAddress(creator.creatorAddress) ??
-                        truncateAddress(creator.creatorAddress)}
-                    </div>
-                  </Link>
-                )
               })
           )}
         </div>
