--- conflicted
+++ resolved
@@ -310,10 +310,7 @@
           {marketplace.name}
         </title>
         <link rel="icon" href={marketplace.logoUrl} />
-<<<<<<< HEAD
         <link rel="stylesheet" href="https://use.typekit.net/nxe8kpf.css" />
-=======
-        <meta property="og:type" content="website" />
         <meta property="og:site_name" content={marketplace.name} />
         <meta
           property="og:title"
@@ -326,7 +323,6 @@
         />
         <meta property="og:image" content={marketplace.bannerUrl} />
         <meta property="og:description" content={marketplace.description} />
->>>>>>> 68146e7d
       </Head>
       <div className="relative w-full">
         <Link to="/" className="absolute top-6 left-6">
@@ -431,11 +427,7 @@
                 <div className="block w-24 h-6 bg-gray-800 rounded" />
               ) : (
                 <span className="text-xl">
-<<<<<<< HEAD
-                  {collectionQuery.data?.creator.counts.creations}
-=======
                   {collectionQuery.data?.creator.counts?.creations || 0}
->>>>>>> 68146e7d
                 </span>
               )}
             </div>
