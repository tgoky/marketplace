import { gql, useQuery, useLazyQuery } from '@apollo/client'
import { useWallet } from '@solana/wallet-adapter-react'
import cx from 'classnames'
import { subDays } from 'date-fns'
import { NextPage, NextPageContext } from 'next'
import { AppProps } from 'next/app'
import Head from 'next/head'
import { useRouter } from 'next/router'
import {
  always,
  any,
  equals,
  filter,
  ifElse,
  indexOf,
  isEmpty,
  isNil,
  length,
  map,
  modify,
  not,
  or,
  partial,
  pipe,
  prop,
  when,
} from 'ramda'
import React, { useEffect, useState, ReactElement } from 'react'
import { Filter } from 'react-feather'
import { Controller, useForm } from 'react-hook-form'
import Link from 'next/link'
import Select from 'react-select'
<<<<<<< HEAD
import { toSOL } from './../../modules/lamports'
import { BannerLayout } from './../../layouts/Banner'
=======
import DialectNotificationsButton from 'src/components/DialectNotificationsButton'
>>>>>>> 51c1b2fa
import {
  GetNftCounts,
  GetWalletCounts,
  GET_NFT_COUNTS,
  GET_WALLET_COUNTS,
} from '..'
import client from '../../client'
import Button, { ButtonSize, ButtonType } from '../../components/Button'
import { List } from '../../components/List'
import { NftCard } from '../../components/NftCard'
import { useSidebar } from '../../hooks/sidebar'
import { truncateAddress } from '../../modules/address'
import Chart from './../../components/Chart'
import {
  AttributeFilter,
  Creator,
  Marketplace,
  Nft,
  PresetNftFilter,
  PriceChart,
} from './../../types.d'

const SUBDOMAIN = process.env.MARKETPLACE_SUBDOMAIN

type OptionType = { label: string; value: number }

interface GetNftsData {
  nfts: Nft[]
  creator: Creator
}

const GET_NFTS = gql`
  query GetNfts(
    $creators: [PublicKey!]!
    $owners: [PublicKey!]
<<<<<<< HEAD
    $auctionHouses: [PublicKey!]
    $listed: Boolean
=======
    $listed: Boolean
    $auctionHouses: [PublicKey!]
>>>>>>> 51c1b2fa
    $offerers: [PublicKey!]
    $limit: Int!
    $offset: Int!
    $attributes: [AttributeFilter!]
  ) {
    nfts(
      creators: $creators
      owners: $owners
      auctionHouses: $auctionHouses
      listed: $listed
      auctionHouses: $auctionHouses
      offerers: $offerers
      limit: $limit
      offset: $offset
      attributes: $attributes
    ) {
      address
      name
      description
      image
      owner {
        address
        associatedTokenAccountAddress
      }
      creators {
        address
        verified
        twitterHandle
        profile {
          handle
          profileImageUrl
          bannerImageUrl
        }
      }
      offers {
        address
      }
      listings {
        address
        auctionHouse
        price
      }
    }
  }
`

const GET_COLLECTION_INFO = gql`
  query GetCollectionInfo($creator: String!, $auctionHouses: [PublicKey!]!) {
    creator(address: $creator) {
      address
      stats(auctionHouses: $auctionHouses) {
        auctionHouse
        volume24hr
        average
        floor
      }
      counts {
        creations
      }
      attributeGroups {
        name
        variants {
          name
          count
        }
      }
    }
  }
`

export const GET_PRICE_CHART_DATA = gql`
  query GetPriceChartData(
    $auctionHouses: [PublicKey!]!
    $creators: [PublicKey!]!
    $startDate: DateTimeUtc!
    $endDate: DateTimeUtc!
  ) {
    charts(
      auctionHouses: $auctionHouses
      creators: $creators
      startDate: $startDate
      endDate: $endDate
    ) {
      salesAverage {
        price
        date
      }
    }
  }
`

export async function getServerSideProps({ req, query }: NextPageContext) {
  const subdomain = req?.headers['x-holaplex-subdomain']

  const {
    data: { marketplace, creator },
  } = await client.query<GetCollectionPage>({
    fetchPolicy: 'no-cache',
    query: gql`
      query GetCollectionPage($subdomain: String!, $creator: String!) {
        marketplace(subdomain: $subdomain) {
          subdomain
          name
          description
          logoUrl
          bannerUrl
          ownerAddress
          creators {
            creatorAddress
            storeConfigAddress
          }
          auctionHouse {
            address
            treasuryMint
            auctionHouseTreasury
            treasuryWithdrawalDestination
            feeWithdrawalDestination
            authority
            creator
            auctionHouseFeeAccount
            bump
            treasuryBump
            feePayerBump
            sellerFeeBasisPoints
            requiresSignOff
            canChangeSalePrice
          }
        }
        creator(address: $creator) {
          address
        }
      }
    `,
    variables: {
      subdomain: subdomain || SUBDOMAIN,
      creator: query.creator,
    },
  })

  if (
    or(
      any(isNil)([marketplace, creator]),
      pipe(
        map(prop('creatorAddress')),
        indexOf(query.creator),
        equals(-1)
      )(marketplace?.creators || [])
    )
  ) {
    return {
      notFound: true,
    }
  }

  return {
    props: {
      marketplace,
      creator,
    },
  }
}

interface GetCollectionPage {
  marketplace: Marketplace | null
  creator: Creator | null
}

interface GetCollectionInfo {
  creator: Creator
}

interface CreatorPageProps extends AppProps {
  marketplace: Marketplace
  creator: Creator
}

interface NftFilterForm {
  attributes: AttributeFilter[]
  preset: PresetNftFilter
}

export interface GetPriceChartData {
  charts: PriceChart
}

const startDate = subDays(new Date(), 6).toISOString()
const endDate = new Date().toISOString()

const CreatorShow: NextPage<CreatorPageProps> = ({ marketplace, creator }) => {
  const wallet = useWallet()
  const { publicKey, connected } = wallet
  const [hasMore, setHasMore] = useState(true)
  const { sidebarOpen, toggleSidebar } = useSidebar()
  const router = useRouter()
  const {
    data,
    loading: loadingNfts,
    refetch,
    fetchMore,
    variables,
  } = useQuery<GetNftsData>(GET_NFTS, {
    fetchPolicy: 'network-only',
    variables: {
      creators: [router.query.creator],
      auctionHouses: [marketplace.auctionHouse.address],
      offset: 0,
      limit: 24,
    },
  })

  const collectionQuery = useQuery<GetCollectionInfo>(GET_COLLECTION_INFO, {
    variables: {
      creator: router.query.creator,
      auctionHouses: [marketplace.auctionHouse.address],
    },
  })

  const nftCountsQuery = useQuery<GetNftCounts>(GET_NFT_COUNTS, {
    fetchPolicy: 'network-only',
    variables: {
      creators: [router.query.creator],
      auctionHouses: [marketplace.auctionHouse.address],
    },
  })

  const [getWalletCounts, walletCountsQuery] = useLazyQuery<GetWalletCounts>(
    GET_WALLET_COUNTS,
    {
      variables: {
        address: publicKey?.toBase58(),
        creators: [router.query.creator],
        auctionHouses: [marketplace.auctionHouse.address],
      },
    }
  )

  const priceChartDataQuery = useQuery<GetPriceChartData>(
    GET_PRICE_CHART_DATA,
    {
      fetchPolicy: 'network-only',
      variables: {
        auctionHouses: [marketplace.auctionHouse.address],
        creators: [router.query.creator],
        startDate: startDate,
        endDate: endDate,
      },
    }
  )

  const { control, watch } = useForm<NftFilterForm>({
    defaultValues: { preset: PresetNftFilter.All },
  })

  const loading =
    loadingNfts ||
    collectionQuery.loading ||
    nftCountsQuery.loading ||
    walletCountsQuery.loading

  useEffect(() => {
    if (publicKey) {
      getWalletCounts()
    }
  }, [publicKey, getWalletCounts])

  useEffect(() => {
    const subscription = watch(({ attributes, preset }) => {
      const pubkey = publicKey?.toBase58()
      const nextAttributes = pipe(
        filter(pipe(prop('values'), isEmpty, not)),
        map(modify('values', map(prop('value'))))
      )(attributes)

      const owners = ifElse(
        equals(PresetNftFilter.Owned),
        always([pubkey]),
        always(null)
      )(preset as PresetNftFilter)

      const offerers = ifElse(
        equals(PresetNftFilter.OpenOffers),
        always([pubkey]),
        always(null)
      )(preset as PresetNftFilter)

      const listed = ifElse(
        equals(PresetNftFilter.Listed),
        always(true),
        always(false)
      )(preset as PresetNftFilter)

      refetch({
        creators: [router.query.creator],
        auctionHouses: [marketplace.auctionHouse.address],
        attributes: nextAttributes,
        owners,
        offerers,
        listed,
        offset: 0,
      }).then(({ data: { nfts } }) => {
        pipe(pipe(length, equals(variables?.limit)), setHasMore)(nfts)
      })
    })
    return () => subscription.unsubscribe()
  }, [
    watch,
    publicKey,
    marketplace,
    refetch,
    variables?.limit,
    router.query.creator,
    creator,
  ])

  return (
    <>
      <Head>
        <title>
          {truncateAddress(router.query?.creator as string)} NFT Collection |{' '}
          {marketplace.name}
        </title>
        <link rel="icon" href={marketplace.logoUrl} />
        <meta property="og:type" content="website" />
        <meta property="og:site_name" content={marketplace.name} />
        <meta
          property="og:title"
          content={`${truncateAddress(
            router.query?.creator as string
          )} NFT Collection | ${marketplace.name}`}
        />
        <meta property="og:image" content={marketplace.bannerUrl} />
        <meta property="og:description" content={marketplace.description} />
      </Head>
<<<<<<< HEAD

      <div className="relative grid justify-between w-full grid-cols-12 gap-4 mt-20 mb-20">
        <div className="col-span-12 mb-6 md:col-span-8">
          <img
            src={marketplace.logoUrl}
            alt={marketplace.name}
            className="absolute object-cover bg-gray-900 border-4 border-gray-900 rounded-full w-28 h-28 -top-32"
          />
          <p className="text-lg text-gray-300 mb-2">Created by</p>
          <h1 className="mb-4 text-3xl pubkey">
            {truncateAddress(router.query?.creator as string)}
          </h1>
=======
      <div className="relative w-full">
        <Link to="/" className="absolute top-6 left-6">
          <button className="flex items-center justify-between gap-2 bg-gray-800 rounded-full align sm:px-4 sm:py-2 sm:h-14 hover:bg-gray-600 transition-transform hover:scale-[1.02]">
            <img
              className="object-cover w-12 h-12 rounded-full md:w-8 md:h-8 aspect-square"
              src={marketplace.logoUrl}
            />
            <div className="hidden sm:block">{marketplace.name}</div>
          </button>
        </Link>
        <div className="absolute flex justify-end right-6 top-[28px]">
          <div className="flex items-center justify-end">
            {equals(
              publicKey?.toBase58(),
              marketplace.auctionHouse.authority
            ) && (
              <Link
                to="/admin/marketplace/edit"
                className="mr-6 text-sm cursor-pointer hover:underline"
              >
                Admin Dashboard
              </Link>
            )}
            <div className="mr-2">
              <DialectNotificationsButton />
            </div>
            <WalletPortal />
          </div>
>>>>>>> 51c1b2fa
        </div>
        <div className="col-span-12 lg:col-span-4 grid grid-cols-3 gap-x-1 gap-y-6 lg:-mt-8">
          <div className="col-span-1">
            <span className="text-gray-300 uppercase font-semibold text-xs block w-full mb-2">
              Floor
            </span>
            {loading ? (
              <div className="block bg-gray-800 w-20 h-6 rounded" />
            ) : (
              <span className="sol-amount text-xl font-semibold">
                {toSOL(
                  (collectionQuery.data?.creator.stats[0]?.floor.toNumber() ||
                    0) as number
                )}
              </span>
            )}
          </div>
          <div className="col-span-1">
            <span className="text-gray-300 uppercase font-semibold text-xs block w-full mb-2">
              Vol Last 24h
            </span>
            {loading ? (
              <div className="block bg-gray-800 w-20 h-6 rounded" />
            ) : (
              <span className="sol-amount text-xl font-semibold">
                {toSOL(
                  (collectionQuery.data?.creator.stats[0]?.volume24hr.toNumber() ||
                    0) as number
                )}
              </span>
            )}
          </div>
          <Link href={`/creators/${router.query.creator}/analytics`} passHref>
            <a className="col-span-1 lg:col-span-2 flex justify-end">
              <Button
                size={ButtonSize.Small}
                type={ButtonType.Secondary}
                icon={<img src="/images/analytics_icon.svg" className="mr-2" />}
              >
                Details & Activity
              </Button>
            </a>
          </Link>
          <div className="col-span-3 lg:col-span-4">
            <div className="flex flex-col w-full">
              <span className="uppercase text-gray-300 text-xs font-semibold mb-1 place-self-end">
                Price LAST 7 DAYS
              </span>
              {loading ? (
                <div className="w-full h-[120px] bg-gray-800 rounded" />
              ) : (
                <Chart
                  height={120}
                  showXAxis={false}
                  className="w-full"
                  chartData={priceChartDataQuery.data?.charts?.salesAverage}
                />
              )}
            </div>
          </div>
        </div>
      </div>
      <div className="flex">
        <div className="relative">
          <div
            className={cx(
              'fixed top-0 right-0 bottom-0 left-0 z-10 bg-gray-900 flex-row flex-none space-y-2 sm:sticky sm:block sm:w-64 sm:mr-8  overflow-auto h-screen',
              {
                hidden: not(sidebarOpen),
              }
            )}
          >
            <form
              onSubmit={(e) => {
                e.preventDefault()
              }}
              className="px-4 py-4 sm:px-0"
            >
              <ul className="flex flex-col gap-2 flex-grow mb-6">
                <li>
                  <Controller
                    control={control}
                    name="preset"
                    render={({ field: { value, onChange } }) => (
                      <label
                        htmlFor="preset-all"
                        className={cx(
                          'flex items-center w-full px-4 py-2 rounded-md cursor-pointer hover:bg-gray-800',
                          {
                            'bg-gray-800': loading,
                          }
                        )}
                      >
                        <input
                          onChange={onChange}
                          className="mr-3 appearance-none rounded-full h-3 w-3 
                              border border-gray-100 bg-gray-700 
                              checked:bg-gray-100 focus:outline-none bg-no-repeat bg-center bg-contain"
                          type="radio"
                          name="preset"
                          disabled={loading}
                          hidden={loading}
                          value={PresetNftFilter.All}
                          id="preset-all"
                          checked={value === PresetNftFilter.All}
                        />
                        {loading ? (
                          <div className="h-6 w-full" />
                        ) : (
                          <div className="w-full flex justify-between">
                            <div>All</div>
                            <div className="text-gray-300">
                              {nftCountsQuery.data?.nftCounts.total}
                            </div>
                          </div>
                        )}
                      </label>
                    )}
                  />
                </li>
                <li>
                  <Controller
                    control={control}
                    name="preset"
                    render={({ field: { value, onChange } }) => (
                      <label
                        htmlFor="preset-listed"
                        className={cx(
                          'flex items-center w-full px-4 py-2 rounded-md cursor-pointer hover:bg-gray-800',
                          {
                            'bg-gray-800': loading,
                          }
                        )}
                      >
                        <input
                          onChange={onChange}
                          className="mr-3 appearance-none rounded-full h-3 w-3 
                              border border-gray-100 bg-gray-700 
                              checked:bg-gray-100 focus:outline-none bg-no-repeat bg-center bg-contain"
                          disabled={loading}
                          hidden={loading}
                          type="radio"
                          name="preset"
                          value={PresetNftFilter.Listed}
                          id="preset-listed"
                        />
                        {loading ? (
                          <div className="h-6 w-full" />
                        ) : (
                          <div className="w-full flex justify-between">
                            <div>Current listings</div>
                            <div className="text-gray-300">
                              {nftCountsQuery.data?.nftCounts.listed}
                            </div>
                          </div>
                        )}
                      </label>
                    )}
                  />
                </li>
                {connected && (
                  <>
                    <li>
                      <Controller
                        control={control}
                        name="preset"
                        render={({ field: { value, onChange } }) => (
                          <label
                            htmlFor="preset-owned"
                            className={cx(
                              'flex items-center w-full px-4 py-2 rounded-md cursor-pointer hover:bg-gray-800',
                              {
                                'bg-gray-800': loading,
                              }
                            )}
                          >
                            <input
                              onChange={onChange}
                              className="mr-3 appearance-none rounded-full h-3 w-3 
                                  border border-gray-100 bg-gray-700 
                                  checked:bg-gray-100 focus:outline-none bg-no-repeat bg-center bg-contain"
                              type="radio"
                              name="preset"
                              disabled={loading}
                              hidden={loading}
                              value={PresetNftFilter.Owned}
                              id="preset-owned"
                            />
                            {loading ? (
                              <div className="h-6 w-full" />
                            ) : (
                              <div className="w-full flex justify-between">
                                <div>Owned by me</div>
                                <div className="text-gray-300">
                                  {
                                    walletCountsQuery.data?.wallet?.nftCounts
                                      .owned
                                  }
                                </div>
                              </div>
                            )}
                          </label>
                        )}
                      />
                    </li>
                    <li>
                      <Controller
                        control={control}
                        name="preset"
                        render={({ field: { value, onChange } }) => (
                          <label
                            htmlFor="preset-open"
                            className={cx(
                              'flex items-center w-full px-4 py-2 rounded-md cursor-pointer hover:bg-gray-800',
                              {
                                'bg-gray-800': loading,
                              }
                            )}
                          >
                            <input
                              onChange={onChange}
                              className="mr-3 appearance-none rounded-full h-3 w-3 
                                  border border-gray-100 bg-gray-700 
                                  checked:bg-gray-100 focus:outline-none bg-no-repeat bg-center bg-contain"
                              disabled={loading}
                              hidden={loading}
                              type="radio"
                              name="preset"
                              value={PresetNftFilter.OpenOffers}
                              id="preset-open"
                            />
                            {loading ? (
                              <div className="h-6 w-full" />
                            ) : (
                              <div className="w-full flex justify-between">
                                <div>My open offers</div>
                                <div className="text-gray-300">
                                  {
                                    walletCountsQuery.data?.wallet?.nftCounts
                                      .offered
                                  }
                                </div>
                              </div>
                            )}
                          </label>
                        )}
                      />
                    </li>
                  </>
                )}
              </ul>
              <div className="flex flex-col flex-grow gap-4">
                {loading ? (
                  <>
                    <div className="flex flex-col flex-grow gap-2">
                      <label className="block h-4 bg-gray-800 rounded w-14" />
                      <div className="block w-full h-10 bg-gray-800 rounded" />
                    </div>
                    <div className="flex flex-col flex-grow gap-2">
                      <label className="block h-4 bg-gray-800 rounded w-14" />
                      <div className="block w-full h-10 bg-gray-800 rounded" />
                    </div>
                    <div className="flex flex-col flex-grow gap-2">
                      <label className="block h-4 bg-gray-800 rounded w-14" />
                      <div className="block w-full h-10 bg-gray-800 rounded" />
                    </div>
                    <div className="flex flex-col flex-grow gap-2">
                      <label className="block h-4 bg-gray-800 rounded w-14" />
                      <div className="block w-full h-10 bg-gray-800 rounded" />
                    </div>
                  </>
                ) : (
                  collectionQuery.data?.creator.attributeGroups.map(
                    ({ name: group, variants }, index) => (
                      <div
                        className="flex flex-col flex-grow gap-2"
                        key={group}
                      >
                        <label className="label">{group}</label>
                        <Controller
                          control={control}
                          name={`attributes.${index}`}
                          defaultValue={{ traitType: group, values: [] }}
                          render={({ field: { onChange, value } }) => {
                            return (
                              <Select
                                value={value.values}
                                isMulti
                                className="select-base-theme"
                                classNamePrefix="base"
                                onChange={(next: ValueType<OptionType>) => {
                                  onChange({ traitType: group, values: next })
                                }}
                                options={
                                  variants.map(({ name, count }) => ({
                                    value: name,
                                    label: `${name} (${count})`,
                                  })) as OptionsType<OptionType>
                                }
                              />
                            )
                          }}
                        />
                      </div>
                    )
                  )
                )}
              </div>
            </form>
          </div>
        </div>
        <div className="grow">
          <List
            data={data?.nfts}
            loading={loading}
            hasMore={hasMore}
            onLoadMore={async (inView) => {
              if (not(inView)) {
                return
              }

              const {
                data: { nfts },
              } = await fetchMore({
                variables: {
                  ...variables,
                  offset: length(data?.nfts || []),
                },
              })

              when(isEmpty, partial(setHasMore, [false]))(nfts)
            }}
            loadingComponent={<NftCard.Skeleton />}
            emptyComponent={
              <div className="w-full p-10 text-center border border-gray-800 rounded-lg">
                <h3>No NFTs found</h3>
                <p className="text-gray-500 mt-">
                  No NFTs found matching these criteria.
                </p>
              </div>
            }
            itemRender={(nft) => {
              return (
                <Link href={`/nfts/${nft.address}`} key={nft.address} passHref>
                  <a>
                    <NftCard nft={nft} marketplace={marketplace} />
                  </a>
                </Link>
              )
            }}
          />
        </div>
      </div>
      <Button
        size={ButtonSize.Small}
        icon={<Filter size={16} className="mr-2" />}
        className="fixed z-10 bottom-4 sm:hidden"
        onClick={toggleSidebar}
      >
        Filter
      </Button>
    </>
  )
}

CreatorShow.getLayout = function GetLayout(page: ReactElement): ReactElement {
  return (
    <BannerLayout marketplace={page.props.marketplace}>{page}</BannerLayout>
  )
}

export default CreatorShow<|MERGE_RESOLUTION|>--- conflicted
+++ resolved
@@ -30,12 +30,8 @@
 import { Controller, useForm } from 'react-hook-form'
 import Link from 'next/link'
 import Select from 'react-select'
-<<<<<<< HEAD
 import { toSOL } from './../../modules/lamports'
 import { BannerLayout } from './../../layouts/Banner'
-=======
-import DialectNotificationsButton from 'src/components/DialectNotificationsButton'
->>>>>>> 51c1b2fa
 import {
   GetNftCounts,
   GetWalletCounts,
@@ -71,13 +67,8 @@
   query GetNfts(
     $creators: [PublicKey!]!
     $owners: [PublicKey!]
-<<<<<<< HEAD
-    $auctionHouses: [PublicKey!]
-    $listed: Boolean
-=======
     $listed: Boolean
     $auctionHouses: [PublicKey!]
->>>>>>> 51c1b2fa
     $offerers: [PublicKey!]
     $limit: Int!
     $offset: Int!
@@ -411,8 +402,6 @@
         <meta property="og:image" content={marketplace.bannerUrl} />
         <meta property="og:description" content={marketplace.description} />
       </Head>
-<<<<<<< HEAD
-
       <div className="relative grid justify-between w-full grid-cols-12 gap-4 mt-20 mb-20">
         <div className="col-span-12 mb-6 md:col-span-8">
           <img
@@ -424,36 +413,6 @@
           <h1 className="mb-4 text-3xl pubkey">
             {truncateAddress(router.query?.creator as string)}
           </h1>
-=======
-      <div className="relative w-full">
-        <Link to="/" className="absolute top-6 left-6">
-          <button className="flex items-center justify-between gap-2 bg-gray-800 rounded-full align sm:px-4 sm:py-2 sm:h-14 hover:bg-gray-600 transition-transform hover:scale-[1.02]">
-            <img
-              className="object-cover w-12 h-12 rounded-full md:w-8 md:h-8 aspect-square"
-              src={marketplace.logoUrl}
-            />
-            <div className="hidden sm:block">{marketplace.name}</div>
-          </button>
-        </Link>
-        <div className="absolute flex justify-end right-6 top-[28px]">
-          <div className="flex items-center justify-end">
-            {equals(
-              publicKey?.toBase58(),
-              marketplace.auctionHouse.authority
-            ) && (
-              <Link
-                to="/admin/marketplace/edit"
-                className="mr-6 text-sm cursor-pointer hover:underline"
-              >
-                Admin Dashboard
-              </Link>
-            )}
-            <div className="mr-2">
-              <DialectNotificationsButton />
-            </div>
-            <WalletPortal />
-          </div>
->>>>>>> 51c1b2fa
         </div>
         <div className="col-span-12 lg:col-span-4 grid grid-cols-3 gap-x-1 gap-y-6 lg:-mt-8">
           <div className="col-span-1">
