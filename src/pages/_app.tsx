import '../styles/globals.css'
import '@fontsource/inter/300.css'
import '@fontsource/inter/600.css'
import '@fontsource/jetbrains-mono/200.css'
import '@fontsource/material-icons'
import type { AppContext, AppProps } from 'next/app'
import { ApolloProvider } from '@apollo/client'
import { gql } from '@apollo/client'
import React, { useMemo, useEffect } from 'react'
import {
  ConnectionProvider,
  WalletProvider,
} from '@solana/wallet-adapter-react'
import { WalletAdapterNetwork } from '@solana/wallet-adapter-base'
import {
  LedgerWalletAdapter,
  PhantomWalletAdapter,
  SlopeWalletAdapter,
  SolflareWalletAdapter,
  SolletExtensionWalletAdapter,
  SolletWalletAdapter,
  TorusWalletAdapter,
<<<<<<< HEAD
} from '@solana/wallet-adapter-wallets'
import { useRouter } from 'next/router'
import { WalletModalProvider } from '@solana/wallet-adapter-react-ui'
import '@solana/wallet-adapter-react-ui/styles.css'
import { useNavigate } from 'react-router-dom'
import { Cluster } from '@solana/web3.js'
import client from '../client'
import withReactRouter from '../react-router'
import { ToastContainer } from 'react-toastify'
import { ViewerProvider } from './../providers/Viewer'
import 'react-toastify/dist/ReactToastify.css'
=======
} from '@solana/wallet-adapter-wallets';
import { useRouter } from 'next/router';
import { WalletModalProvider } from '@solana/wallet-adapter-react-ui';
import '@solana/wallet-adapter-react-ui/styles.css';
import { useLocation } from "react-router-dom";
import { Cluster } from '@solana/web3.js';
import client from '../client';
import withReactRouter from '../react-router';
import { ToastContainer } from 'react-toastify';
import { ViewerProvider } from './../providers/Viewer';
import 'react-toastify/dist/ReactToastify.css';
import { equals } from 'ramda'
>>>>>>> c5934afe

const network = WalletAdapterNetwork.Mainnet

const CLUSTER_API_URL = 'https://holaplex.rpcpool.com' // 'http://api.devnet.solana.com'

const clusterApiUrl = (cluster: Cluster): string => CLUSTER_API_URL

function App({ Component, pageProps }: AppProps) {
<<<<<<< HEAD
  const navigate = useNavigate()
=======
  const { replace, asPath } = useRouter();
  const location = useLocation();
>>>>>>> c5934afe

  const endpoint = useMemo(() => clusterApiUrl(network), [])
  const wallets = useMemo(
    () => [
      new PhantomWalletAdapter(),
      new SlopeWalletAdapter(),
      new SolflareWalletAdapter(),
      new TorusWalletAdapter(),
      new LedgerWalletAdapter(),
      new SolletWalletAdapter({ network }),
      new SolletExtensionWalletAdapter({ network }),
    ],
    []
<<<<<<< HEAD
  )

  const router = useRouter()

  useEffect(() => {
    const handleRouteChange = (url: string) => {
      navigate(url, { replace: true })
    }

    router.events.on('routeChangeComplete', handleRouteChange)

    return () => {
      router.events.off('routeChangeComplete', handleRouteChange)
    }
  }, [router, navigate])
=======
  );
``
  useEffect(() => {
    if (equals(location.pathname, asPath)) {
      return;
    }

    replace(location.pathname, undefined, { scroll: false });
  }, [location]);
>>>>>>> c5934afe

  return (
    <ApolloProvider client={client}>
      <ConnectionProvider endpoint={endpoint} config={{ confirmTransactionInitialTimeout: 90 * 1000 }}>
        <WalletProvider wallets={wallets} autoConnect>
          <WalletModalProvider className="wallet-modal-theme">
            <ViewerProvider>
              <ToastContainer
                theme="dark"
                hideProgressBar={true}
                position="bottom-center"
                className="w-full max-w-full font-sans text-sm text-white bottom-4 sm:right-4 sm:left-auto sm:w-96 sm:translate-x-0 "
                toastClassName="bg-gray-900 bg-opacity-80 rounded-lg items-center"
              />
              <Component {...pageProps} />
            </ViewerProvider>
          </WalletModalProvider>
        </WalletProvider>
      </ConnectionProvider>
    </ApolloProvider>
  )
}

export default withReactRouter(App)<|MERGE_RESOLUTION|>--- conflicted
+++ resolved
@@ -20,32 +20,18 @@
   SolletExtensionWalletAdapter,
   SolletWalletAdapter,
   TorusWalletAdapter,
-<<<<<<< HEAD
 } from '@solana/wallet-adapter-wallets'
 import { useRouter } from 'next/router'
 import { WalletModalProvider } from '@solana/wallet-adapter-react-ui'
 import '@solana/wallet-adapter-react-ui/styles.css'
-import { useNavigate } from 'react-router-dom'
+import { useLocation } from 'react-router-dom'
 import { Cluster } from '@solana/web3.js'
 import client from '../client'
 import withReactRouter from '../react-router'
 import { ToastContainer } from 'react-toastify'
 import { ViewerProvider } from './../providers/Viewer'
 import 'react-toastify/dist/ReactToastify.css'
-=======
-} from '@solana/wallet-adapter-wallets';
-import { useRouter } from 'next/router';
-import { WalletModalProvider } from '@solana/wallet-adapter-react-ui';
-import '@solana/wallet-adapter-react-ui/styles.css';
-import { useLocation } from "react-router-dom";
-import { Cluster } from '@solana/web3.js';
-import client from '../client';
-import withReactRouter from '../react-router';
-import { ToastContainer } from 'react-toastify';
-import { ViewerProvider } from './../providers/Viewer';
-import 'react-toastify/dist/ReactToastify.css';
 import { equals } from 'ramda'
->>>>>>> c5934afe
 
 const network = WalletAdapterNetwork.Mainnet
 
@@ -54,13 +40,8 @@
 const clusterApiUrl = (cluster: Cluster): string => CLUSTER_API_URL
 
 function App({ Component, pageProps }: AppProps) {
-<<<<<<< HEAD
-  const navigate = useNavigate()
-=======
-  const { replace, asPath } = useRouter();
-  const location = useLocation();
->>>>>>> c5934afe
-
+  const { replace, asPath } = useRouter()
+  const location = useLocation()
   const endpoint = useMemo(() => clusterApiUrl(network), [])
   const wallets = useMemo(
     () => [
@@ -73,37 +54,22 @@
       new SolletExtensionWalletAdapter({ network }),
     ],
     []
-<<<<<<< HEAD
   )
-
-  const router = useRouter()
-
+  ;``
   useEffect(() => {
-    const handleRouteChange = (url: string) => {
-      navigate(url, { replace: true })
+    if (equals(location.pathname, asPath)) {
+      return
     }
 
-    router.events.on('routeChangeComplete', handleRouteChange)
-
-    return () => {
-      router.events.off('routeChangeComplete', handleRouteChange)
-    }
-  }, [router, navigate])
-=======
-  );
-``
-  useEffect(() => {
-    if (equals(location.pathname, asPath)) {
-      return;
-    }
-
-    replace(location.pathname, undefined, { scroll: false });
-  }, [location]);
->>>>>>> c5934afe
+    replace(location.pathname, undefined, { scroll: false })
+  }, [location])
 
   return (
     <ApolloProvider client={client}>
-      <ConnectionProvider endpoint={endpoint} config={{ confirmTransactionInitialTimeout: 90 * 1000 }}>
+      <ConnectionProvider
+        endpoint={endpoint}
+        config={{ confirmTransactionInitialTimeout: 90 * 1000 }}
+      >
         <WalletProvider wallets={wallets} autoConnect>
           <WalletModalProvider className="wallet-modal-theme">
             <ViewerProvider>
