import { isNil, not, or, and } from 'ramda'
import { useQuery, gql } from '@apollo/client'
import { useWallet } from '@solana/wallet-adapter-react'
import * as Popover from '@radix-ui/react-popover'
import Button, { ButtonSize, ButtonType } from '../Button'
import { toSOL } from '../../modules/lamports'
import { Viewer } from './../../types.d'
import { addressAvatar, truncateAddress } from '../../modules/address'
import { useLogin } from './../../hooks/login'

const GET_VIEWER = gql`
  query GetViewer {
    viewer @client {
      balance
    }
  }
`

interface GetViewerData {
  viewer: Viewer
}

const WalletPortal = () => {
  const login = useLogin()
  const { connected, publicKey, disconnect, connecting } = useWallet()
  const { loading, data } = useQuery<GetViewerData>(GET_VIEWER)

  const isLoading = loading || connecting

<<<<<<< HEAD
  return or(connected, isLoading) ? (
    <Popover.Root>
      <Popover.Trigger asChild>
        <button className="flex items-center justify-between gap-2 bg-gray-800 rounded-full align px-4 py-2 h-14 hover:bg-gray-600">
          {not(isLoading) && (
            <p>{truncateAddress(publicKey?.toBase58() as string)}</p>
=======
  const handleLabelClick = async () => {
    if (publicKey?.toBase58().length) {
      await navigator.clipboard.writeText(publicKey.toBase58())
      toast(
        <div className="flex items-center justify-between">
          <div className="flex items-center text-white">
            <Check color="#32D583" className="mr-2" />
            <div>Wallet address copied to clipboard.</div>
          </div>
        </div>
      )
    }
  }

  return or(connected, isLoading) ? (
    <Popover.Root>
      <Popover.Trigger asChild>
        <div className="block w-12 h-12 rounded-full bg-gray-800 overflow-hidden">
          {not(isLoading) && publicKey && (
            <img
              src={addressAvatar(publicKey) as string}
              className="h-full w-full"
            />
          )}
        </div>
      </Popover.Trigger>
      <Popover.Content className="bg-gray-800 rounded-lg p-5 text-white">
        {/* <Popover.Arrow className="fill-gray-800" offset={18} /> */}
        <div className="flex items-center mb-6">
          <div className="w-16 h-16 inline-block rounded-full bg-gray-700 mr-20 overflow-hidden">
            {not(isLoading) && publicKey && (
              <img
                src={addressAvatar(publicKey) as string}
                className="h-full w-full"
              />
            )}
          </div>
          {not(isLoading) && (
            <a
              target="_blank"
              rel="noreferrer"
              href={`https://holaplex.com/profiles/${publicKey?.toBase58()}`}
              className="flex text-xl items-center transition-colors hover:text-gray-300"
            >
              View profile <ChevronRight size="22" className="ml-1.5" />
            </a>
>>>>>>> 69b9d715
          )}
        </button>
      </Popover.Trigger>
      <Popover.Content className="bg-gray-800 rounded-lg p-5 mt-2 text-white">
        {/* <Popover.Arrow className="fill-gray-800" offset={18} /> */}
        <div className="flex items-center justify-between mb-6 pl-10 pr-10">
          {isLoading ? (
            <div className="inline-block h-6 w-20 bg-gray-700 rounded" />
          ) : (
<<<<<<< HEAD
            <div className="text-sm connected-status">Connected</div>
=======
            <div
              className="text-sm pubkey connected-status text-gray-300 cursor-pointer"
              onClick={handleLabelClick}
            >
              {truncateAddress(publicKey?.toBase58() as string)}
            </div>
>>>>>>> 69b9d715
          )}
        </div>
        {isLoading ? (
          <div className="h-8 w-44 rounded-full bg-gray-700" />
        ) : (
          <Button
            className="focus:outline-none"
            size={ButtonSize.Small}
            type={ButtonType.Tertiary}
            block
            onClick={disconnect}
          >
            Disconnect
          </Button>
        )}
      </Popover.Content>
    </Popover.Root>
  ) : (
    <button
      onClick={login}
      className="hover:scale-105 flex items-center justify-between gap-2 bg-gray-800 rounded-full align px-4 py-2 h-14 hover:bg-gray-600"
    >
      Connect Wallet
    </button>
  )
}

export default WalletPortal<|MERGE_RESOLUTION|>--- conflicted
+++ resolved
@@ -27,14 +27,6 @@
 
   const isLoading = loading || connecting
 
-<<<<<<< HEAD
-  return or(connected, isLoading) ? (
-    <Popover.Root>
-      <Popover.Trigger asChild>
-        <button className="flex items-center justify-between gap-2 bg-gray-800 rounded-full align px-4 py-2 h-14 hover:bg-gray-600">
-          {not(isLoading) && (
-            <p>{truncateAddress(publicKey?.toBase58() as string)}</p>
-=======
   const handleLabelClick = async () => {
     if (publicKey?.toBase58().length) {
       await navigator.clipboard.writeText(publicKey.toBase58())
@@ -52,36 +44,9 @@
   return or(connected, isLoading) ? (
     <Popover.Root>
       <Popover.Trigger asChild>
-        <div className="block w-12 h-12 rounded-full bg-gray-800 overflow-hidden">
-          {not(isLoading) && publicKey && (
-            <img
-              src={addressAvatar(publicKey) as string}
-              className="h-full w-full"
-            />
-          )}
-        </div>
-      </Popover.Trigger>
-      <Popover.Content className="bg-gray-800 rounded-lg p-5 text-white">
-        {/* <Popover.Arrow className="fill-gray-800" offset={18} /> */}
-        <div className="flex items-center mb-6">
-          <div className="w-16 h-16 inline-block rounded-full bg-gray-700 mr-20 overflow-hidden">
-            {not(isLoading) && publicKey && (
-              <img
-                src={addressAvatar(publicKey) as string}
-                className="h-full w-full"
-              />
-            )}
-          </div>
+        <button className="flex items-center justify-between gap-2 bg-gray-800 rounded-full align px-4 py-2 h-14 hover:bg-gray-600">
           {not(isLoading) && (
-            <a
-              target="_blank"
-              rel="noreferrer"
-              href={`https://holaplex.com/profiles/${publicKey?.toBase58()}`}
-              className="flex text-xl items-center transition-colors hover:text-gray-300"
-            >
-              View profile <ChevronRight size="22" className="ml-1.5" />
-            </a>
->>>>>>> 69b9d715
+            <p>{truncateAddress(publicKey?.toBase58() as string)}</p>
           )}
         </button>
       </Popover.Trigger>
@@ -91,16 +56,7 @@
           {isLoading ? (
             <div className="inline-block h-6 w-20 bg-gray-700 rounded" />
           ) : (
-<<<<<<< HEAD
             <div className="text-sm connected-status">Connected</div>
-=======
-            <div
-              className="text-sm pubkey connected-status text-gray-300 cursor-pointer"
-              onClick={handleLabelClick}
-            >
-              {truncateAddress(publicKey?.toBase58() as string)}
-            </div>
->>>>>>> 69b9d715
           )}
         </div>
         {isLoading ? (
