--- conflicted
+++ resolved
@@ -95,43 +95,26 @@
               <span className="inline lg:hidden pr-2">Price</span>
               <span className="icon-sol">
                 {toSOL(listing.price.toNumber())}
-<<<<<<< HEAD
               </span>
             </p>
           </div>
           {not(isOwner) && (
-            <Link to={`/nfts/${nft.address}`} className="hidden lg:block">
-              <button className="button small grow-0">Buy Now</button>
+            <Link href={`/nfts/${nft.address}`}>
+              <a className="hidden lg:block">
+                <button className="button small grow-0">Buy Now</button>
+              </a>
             </Link>
           )}
         </footer>
       ) : (
         <footer className="flex justify-center items-center gap-2 px-4 h-20 border-t-gray-800 border-t-2">
           {not(isOwner) && (
-            <Link to={`/nfts/${nft.address}/offers/new`}>
-              <button className="button tertiary small grow-0 mx-auto">
-                Make Offer
-              </button>
-=======
-              </p>
-            </div>
-            {not(isOwner) && (
-              <Link href={`/nfts/${nft.address}`} passHref>
-                <a>
-                  <button className="button small grow-0">Buy Now</button>
-                </a>
-              </Link>
-            )}
-          </>
-        ) : (
-          not(isOwner) && (
             <Link href={`/nfts/${nft.address}/offers/new`} passHref>
               <a>
-                <button className="button tertiary small grow-0">
+                <button className="button tertiary small grow-0 mx-auto">
                   Make Offer
                 </button>
               </a>
->>>>>>> d74e8c3d
             </Link>
           )}
         </footer>
